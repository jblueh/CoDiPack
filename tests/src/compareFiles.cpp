--- conflicted
+++ resolved
@@ -178,11 +178,7 @@
 
       if (0 == diff) {
         return diff;
-<<<<<<< HEAD
-      } else if (0.0 == base) {
-=======
-      } else if(0.0 == base || 0.0 == value) {
->>>>>>> 2e48c742
+      } else if (0.0 == base || 0.0 == value) {
         return diff;
       } else {
         return diff / std::abs(base);
