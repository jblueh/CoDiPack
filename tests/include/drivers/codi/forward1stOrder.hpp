--- conflicted
+++ resolved
@@ -20,13 +20,8 @@
       createTests<Number, DRIVER_TESTS>(tests);
     }
 
-<<<<<<< HEAD
-    void evaluateJacobian(TestInfo<Number>& info, Number* x, size_t inputs, Number* y, size_t outputs, codi::Jacobian<double>& jac) {
-
-=======
     void evaluateJacobian(TestInfo<Number>& info, Number* x, size_t inputs, Number* y, size_t outputs,
                           codi::Jacobian<double>& jac) {
->>>>>>> 3e7f45b1
       using Gradient = typename Number::Gradient;
       size_t constexpr gradDim = codi::GradientTraits::dim<Gradient>();
 
@@ -39,11 +34,7 @@
         if ((curIn + 1) * gradDim > (size_t)inputs) {
           curSize = inputs % gradDim;
         }
-<<<<<<< HEAD
-        for(size_t curDim = 0; curDim < curSize; ++curDim) {
-=======
         for (size_t curDim = 0; curDim < curSize; ++curDim) {
->>>>>>> 3e7f45b1
           codi::GradientTraits::at(x[curIn * gradDim + curDim].gradient(), curDim) = 1.0;
         }
 
@@ -53,13 +44,8 @@
 
         info.func(x, y);
 
-<<<<<<< HEAD
-        for(size_t curDim = 0; curDim < curSize; ++curDim) {
-          for(size_t curOut = 0; curOut < outputs; ++curOut) {
-=======
         for (size_t curDim = 0; curDim < curSize; ++curDim) {
           for (size_t curOut = 0; curOut < outputs; ++curOut) {
->>>>>>> 3e7f45b1
 #ifdef SECOND_ORDER
             jac(curOut, curIn * gradDim + curDim) = codi::GradientTraits::at(y[curOut].getGradient(), curDim).value();
 #else
