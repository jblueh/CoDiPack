#pragma once

#include <cmath>

#include "../aux/macros.hpp"
#include "../config.h"

/** \copydoc codi::Namespace */
namespace codi {

  namespace RealTraits {

    /*******************************************************************************/
    /// @name General real value traits
    /// @{

    /**
     * @brief Common traits for all types used as real values
     *
     * @tparam _Type  The type of the real value.
     */
    template<typename _Type, typename = void>
    struct TraitsImplementation {
      public:

        using Type = CODI_DD(_Type, double);  ///< See TraitsImplementation

        using PassiveReal = Type;  ///< The original computation type, that was used in the application.

        static int constexpr MaxDerivativeOrder = 0;  ///< CoDiPack derivative order of the type.

        /// Get the basic primal value of the type.
        static CODI_INLINE PassiveReal const& getPassiveValue(Type const& v) {
          return v;
        }
    };

    /**
     * @brief Function for checking if all values of the type are finite.
     *
     * @tparam _Type  The type of the real value.
     */
    template<typename _Type, typename = void>
    struct IsTotalFinite {
      public:

        using Type = CODI_DD(_Type, double);  ///< See IsTotalFinite

        /// Checks if the values are all finite.
        static CODI_INLINE bool isTotalFinite(Type const& v) {
          using std::isfinite;
          return isfinite(v);
        }
    };

    /**
     * @brief Function for checking if the value of the type is completely zero.
     *
     * @tparam _Type  The type of the real value.
     */
    template<typename _Type, typename = void>
    struct IsTotalZero {
      public:

        using Type = CODI_DD(_Type, double);  ///< See IsTotalZero

        /// Checks if the values are completely zero.
        static CODI_INLINE bool isTotalZero(Type const& v) {
          return Type() == v;
        }
    };

    /// \copydoc codi::TraitsImplementation::PassiveReal
    template<typename Type>
    using PassiveReal = typename TraitsImplementation<Type>::PassiveReal;

    /// \copydoc codi::TraitsImplementation::MaxDerivativeOrder
    template<typename Type>
    CODI_INLINE size_t constexpr MaxDerivativeOrder() {
      return TraitsImplementation<Type>::MaxDerivativeOrder;
    }

    /// \copydoc codi::TraitsImplementation::getPassiveValue()
    template<typename Type>
    CODI_INLINE PassiveReal<Type> const& getPassiveValue(Type const& v) {
      return TraitsImplementation<Type>::getPassiveValue(v);
    }

    /// \copydoc codi::IsTotalFinite
    template<typename Type>
    CODI_INLINE bool isTotalFinite(Type const& v) {
      return IsTotalFinite<Type>::isTotalFinite(v);
    }

    /// \copydoc codi::IsTotalZero
    template<typename Type>
    CODI_INLINE bool isTotalZero(Type const& v) {
      return IsTotalZero<Type>::isTotalZero(v);
    }

    /// @}
    /*******************************************************************************/
    /// @name Detection of specific real value types
    /// @{

    /// If the real type is not handled by CoDiPack
    template<typename Type>
    using IsPassiveReal = std::is_same<Type, PassiveReal<Type>>;

#if CODI_IS_CPP14
    /// Value entry of IsPassiveReal
    template<typename Expr>
    bool constexpr isPassiveReal = IsPassiveReal<Expr>::value;
#endif

    /// Negated enable if wrapper for IsPassiveReal
    template<typename Type>
    using EnableIfNotPassiveReal = typename std::enable_if<!IsPassiveReal<Type>::value>::type;

    /// Enable if wrapper for IsPassiveReal
    template<typename Type>
    using EnableIfPassiveReal = typename std::enable_if<IsPassiveReal<Type>::value>::type;

    /// @}

<<<<<<< HEAD
      using Type = CODI_DECLARE_DEFAULT(_Type, double);

      using PassiveReal = Type;

      static int constexpr MaxDerivativeOrder = 0;

      static CODI_INLINE PassiveReal const& getPassiveValue(Type const& v) {
        return v;
      }
  };

  template<typename _Type, typename = void>
  struct IsTotalZero {
    public:

      using Type = CODI_DECLARE_DEFAULT(_Type, double);

      static CODI_INLINE bool isTotalZero(Type const& v) {
        return Type() == v;
      }
  };

  template<typename _Type, typename = void>
  struct IsTotalFinite {
    public:

      using Type = CODI_DECLARE_DEFAULT(_Type, double);

      static CODI_INLINE bool isTotalFinite(Type const& v) {
        using std::isfinite;
        return isfinite(v);
      }
  };

  template<typename Type>
  using PassiveRealType = typename RealTraits<Type>::PassiveReal;

  template<typename Type>
  CODI_INLINE PassiveRealType<Type> const& getPassiveValue(Type const& v) {
    return RealTraits<Type>::getPassiveValue(v);
  }

  template<typename Type>
  CODI_INLINE bool isTotalZero(Type const& v) {
    return IsTotalZero<Type>::isTotalZero(v);
  }

  template<typename Type>
  CODI_INLINE bool isTotalFinite(Type const& v) {
    return IsTotalFinite<Type>::isTotalFinite(v);
=======
>>>>>>> 3e7f45b1
  }

  template<typename Type>
  using RealIsPassiveReal = std::is_same<Type, PassiveRealType<Type>>;

  template<typename Type>
  using enableIfRealIsNotPassiveReal = typename std::enable_if<!RealIsPassiveReal<Type>::value>::type;
}<|MERGE_RESOLUTION|>--- conflicted
+++ resolved
@@ -123,64 +123,5 @@
 
     /// @}
 
-<<<<<<< HEAD
-      using Type = CODI_DECLARE_DEFAULT(_Type, double);
-
-      using PassiveReal = Type;
-
-      static int constexpr MaxDerivativeOrder = 0;
-
-      static CODI_INLINE PassiveReal const& getPassiveValue(Type const& v) {
-        return v;
-      }
-  };
-
-  template<typename _Type, typename = void>
-  struct IsTotalZero {
-    public:
-
-      using Type = CODI_DECLARE_DEFAULT(_Type, double);
-
-      static CODI_INLINE bool isTotalZero(Type const& v) {
-        return Type() == v;
-      }
-  };
-
-  template<typename _Type, typename = void>
-  struct IsTotalFinite {
-    public:
-
-      using Type = CODI_DECLARE_DEFAULT(_Type, double);
-
-      static CODI_INLINE bool isTotalFinite(Type const& v) {
-        using std::isfinite;
-        return isfinite(v);
-      }
-  };
-
-  template<typename Type>
-  using PassiveRealType = typename RealTraits<Type>::PassiveReal;
-
-  template<typename Type>
-  CODI_INLINE PassiveRealType<Type> const& getPassiveValue(Type const& v) {
-    return RealTraits<Type>::getPassiveValue(v);
   }
-
-  template<typename Type>
-  CODI_INLINE bool isTotalZero(Type const& v) {
-    return IsTotalZero<Type>::isTotalZero(v);
-  }
-
-  template<typename Type>
-  CODI_INLINE bool isTotalFinite(Type const& v) {
-    return IsTotalFinite<Type>::isTotalFinite(v);
-=======
->>>>>>> 3e7f45b1
-  }
-
-  template<typename Type>
-  using RealIsPassiveReal = std::is_same<Type, PassiveRealType<Type>>;
-
-  template<typename Type>
-  using enableIfRealIsNotPassiveReal = typename std::enable_if<!RealIsPassiveReal<Type>::value>::type;
 }