#pragma once

#include "../config.h"
<<<<<<< HEAD
#include "../aux/macros.h"
#include "../tapes/interfaces/internalStatementRecordingInterface.hpp"
=======
#include "../aux/macros.hpp"
#include "../tapes/interfaces/internalExpressionTapeInterface.hpp"
>>>>>>> 5d2d11e5
#include "lhsExpressionInterface.hpp"

/** \copydoc codi::Namespace */
namespace codi {

  template<typename _Tape, typename _Impl>
  struct AssignmentOperators {
    public:

<<<<<<< HEAD
      using Tape = DECLARE_DEFAULT(_Tape, TEMPLATE(InternalStatementRecordingInterface<int>));
      using Impl = DECLARE_DEFAULT(_Impl, TEMPLATE(LhsExpressionInterface<double, int, Tape, _Impl>));
=======
      using Tape = CODI_DECLARE_DEFAULT(_Tape, CODI_TEMPLATE(InternalExpressionTapeInterface<int>));
      using Impl = CODI_DECLARE_DEFAULT(_Impl, CODI_TEMPLATE(LhsExpressionInterface<double, int, Tape, _Impl>));
>>>>>>> 5d2d11e5

      using Real = CODI_DECLARE_DEFAULT(typename Tape::Real, double);
      using PassiveReal = PassiveRealType<Real>;

      CODI_INLINE Impl& cast() {
        return static_cast<Impl&>(*this);
      }

      template<typename Rhs>
      CODI_INLINE Impl& operator+=(ExpressionInterface<Real, Rhs> const& rhs) {
        return cast() = (cast() + rhs);
      }

      template<typename Rhs>
      CODI_INLINE Impl& operator-=(ExpressionInterface<Real, Rhs> const& rhs) {
        return cast() = (cast() - rhs);
      }

      template<typename Rhs>
      CODI_INLINE Impl& operator*=(ExpressionInterface<Real, Rhs> const& rhs) {
        return cast() = (cast() * rhs);
      }

      template<typename Rhs>
      CODI_INLINE Impl& operator/=(ExpressionInterface<Real, Rhs> const& rhs) {
        return cast() = (cast() / rhs);
      }

      CODI_INLINE Impl& operator+=(PassiveReal const& rhs) {
        if(Tape::AllowJacobianOptimization) {
          cast().value() += rhs;
        } else {
          cast() = (cast() + rhs);
        }
        return cast();
      }

      CODI_INLINE Impl& operator-=(PassiveReal const& rhs) {
        if(Tape::AllowJacobianOptimization) {
          cast().value() -= rhs;
        } else {
          cast() = (cast() - rhs);
        }
        return cast();
      }

      CODI_INLINE Impl& operator*=(PassiveReal const& rhs) {
        return cast() = (cast() * rhs);
      }

      CODI_INLINE Impl& operator/=(PassiveReal const& rhs) {
        return cast() = (cast() / rhs);
      }
  };
}<|MERGE_RESOLUTION|>--- conflicted
+++ resolved
@@ -1,13 +1,8 @@
 #pragma once
 
 #include "../config.h"
-<<<<<<< HEAD
-#include "../aux/macros.h"
+#include "../aux/macros.hpp"
 #include "../tapes/interfaces/internalStatementRecordingInterface.hpp"
-=======
-#include "../aux/macros.hpp"
-#include "../tapes/interfaces/internalExpressionTapeInterface.hpp"
->>>>>>> 5d2d11e5
 #include "lhsExpressionInterface.hpp"
 
 /** \copydoc codi::Namespace */
@@ -17,13 +12,8 @@
   struct AssignmentOperators {
     public:
 
-<<<<<<< HEAD
-      using Tape = DECLARE_DEFAULT(_Tape, TEMPLATE(InternalStatementRecordingInterface<int>));
-      using Impl = DECLARE_DEFAULT(_Impl, TEMPLATE(LhsExpressionInterface<double, int, Tape, _Impl>));
-=======
-      using Tape = CODI_DECLARE_DEFAULT(_Tape, CODI_TEMPLATE(InternalExpressionTapeInterface<int>));
+      using Tape = CODI_DECLARE_DEFAULT(_Tape, CODI_TEMPLATE(InternalStatementRecordingInterface<int>));
       using Impl = CODI_DECLARE_DEFAULT(_Impl, CODI_TEMPLATE(LhsExpressionInterface<double, int, Tape, _Impl>));
->>>>>>> 5d2d11e5
 
       using Real = CODI_DECLARE_DEFAULT(typename Tape::Real, double);
       using PassiveReal = PassiveRealType<Real>;
