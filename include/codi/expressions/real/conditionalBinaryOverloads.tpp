--- conflicted
+++ resolved
@@ -50,12 +50,8 @@
   #include "conditionalBinaryPassiveOverloads.tpp"
 
 // Create a correct include environment for viewing and programming in an IDE
-<<<<<<< HEAD
-#ifndef OPERATOR
-=======
 #ifdef PROXY
   #undef PROXY
->>>>>>> 5d2d11e5
   }
 #endif
 
