--- conflicted
+++ resolved
@@ -37,14 +37,9 @@
     return argA OPERATOR getPassiveValue(argB.cast());
   }
 
-<<<<<<< HEAD
 // Create a correct include environment for viewing and programming in an IDE
-#ifndef OPERATOR
-=======
-// Create argA correct include environment for viewing and programming in an IDE
 #ifdef PROXY
   #undef PROXY
->>>>>>> 5d2d11e5
   }
 #endif
 
