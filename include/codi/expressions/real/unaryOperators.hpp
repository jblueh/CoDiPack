--- conflicted
+++ resolved
@@ -456,12 +456,7 @@
 
   template<typename Real, typename Arg>
   CODI_INLINE PassiveRealType<Real> round(ExpressionInterface<Real, Arg> const& arg) {
-<<<<<<< HEAD
-    return round(getPassiveValue(arg.cast()));
-=======
-    using std::round;
     return round(arg.cast().getValue());
->>>>>>> 5d2d11e5
   }
 
   template<typename _Real>
