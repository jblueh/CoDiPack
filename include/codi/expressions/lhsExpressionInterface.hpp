--- conflicted
+++ resolved
@@ -43,14 +43,9 @@
       Real& value();              ///< Get a reference to the lvalue represented by the expression.
 
       Identifier const& getIdentifier() const;  ///< Get a constant reference to the identifier of the tape for this
-<<<<<<< HEAD
-                                                ///< expression.
-      Identifier& getIdentifier();  ///< Get a reference to the identifier of the tape for this expression.
-=======
                                                 ///< expression. See also @ref IdentifierManagement
       Identifier& getIdentifier();  ///< Get a reference to the identifier of the tape for this expression. See also
                                     ///< @ref IdentifierManagement
->>>>>>> 6204da53
 
       static Tape& getGlobalTape();  ///< Get a reference to the tape which manages this expression.
 
