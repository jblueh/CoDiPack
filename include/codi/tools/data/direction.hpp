#pragma once

#include <initializer_list>

#include "../../aux/macros.hpp"
#include "../../config.h"
#include "../../traits/gradientTraits.hpp"
#include "../../traits/realTraits.hpp"

/** \copydoc codi::Namespace */
namespace codi {

  /**
   * @brief Fixed size vector mode implementation.
   *
   * Can be used as the gradient template argument in active CoDiPack types.
   *
   * @tparam _Real  Value of the gradients
   * @tparam _dim  Dimension of the vector mode.
   */
  template<typename _Real, size_t _dim>
  struct Direction {
    public:

      using Real = CODI_DD(_Real, double);  ///< See Direction

      static size_t constexpr dim = _dim;  ///< See Direction

    private:
      Real vector[dim];

    public:

      /// Constructor
      CODI_INLINE Direction() : vector() {}

      /// Constructor
      CODI_INLINE Direction(Real const& s) : vector() {
        for (size_t i = 0; i < dim; ++i) {
          vector[i] = s;
        }
      }

      /// Constructor
      CODI_INLINE Direction(Direction const& v) : vector() {
        for (size_t i = 0; i < dim; ++i) {
          vector[i] = v.vector[i];
        }
      }

      /// Constructor
      CODI_INLINE Direction(std::initializer_list<Real> l) : vector() {
        size_t size = std::min(dim, l.size());
        Real const* array = l.begin();  // this is possible because the standard requires an array storage
        for (size_t i = 0; i < size; ++i) {
          vector[i] = array[i];
        }
      }

      /// Per reference element access.
      CODI_INLINE Real& operator[](size_t const& i) {
        return vector[i];
      }

      /// Per value element access.
      CODI_INLINE Real const& operator[](size_t const& i) const {
        return vector[i];
      }

      /// Assignment operator
      CODI_INLINE Direction& operator=(Direction const& v) {
        for (size_t i = 0; i < dim; ++i) {
          this->vector[i] = v.vector[i];
        }

        return *this;
      }

      /// Update operator
      CODI_INLINE Direction& operator+=(Direction const& v) {
        for (size_t i = 0; i < dim; ++i) {
          this->vector[i] += v.vector[i];
        }

        return *this;
      }

      /// Update operator
      CODI_INLINE Direction& operator-=(Direction const& v) {
        for (size_t i = 0; i < dim; ++i) {
          this->vector[i] -= v.vector[i];
        }

        return *this;
      }
  };

  template<typename Real, size_t dim>
  size_t constexpr Direction<Real, dim>::dim;

  /// Multiplication with scalar
  template<typename Real, size_t dim>
  CODI_INLINE Direction<Real, dim> operator*(Real const& s, Direction<Real, dim> const& v) {
    Direction<Real, dim> r;
    for (size_t i = 0; i < dim; ++i) {
      r[i] = s * v[i];
    }

    return r;
  }

  /// Multiplication with passive scalar
  template<typename Real, size_t dim, typename = RealTraits::EnableIfNotPassiveReal<Real>>
  CODI_INLINE Direction<Real, dim> operator*(RealTraits::PassiveReal<Real> const& s, Direction<Real, dim> const& v) {
    Direction<Real, dim> r;
    for (size_t i = 0; i < dim; ++i) {
      r[i] = s * v[i];
    }

    return r;
  }

  /// Multiplication with scalar
  template<typename Real, size_t dim>
  CODI_INLINE Direction<Real, dim> operator*(Direction<Real, dim> const& v, Real const& s) {
    return s * v;
  }

  /// Multiplication with passive scalar
  template<typename Real, size_t dim, typename = RealTraits::EnableIfNotPassiveReal<Real>>
  CODI_INLINE Direction<Real, dim> operator*(Direction<Real, dim> const& v, RealTraits::PassiveReal<Real> const& s) {
    return s * v;
  }

  /// Division with scalar
  template<typename Real, size_t dim>
  CODI_INLINE Direction<Real, dim> operator/(Direction<Real, dim> const& v, Real const& s) {
    Direction<Real, dim> r;
    for (size_t i = 0; i < dim; ++i) {
      r[i] = v[i] / s;
    }

    return r;
  }

  /// Division with passive scalar
  template<typename Real, size_t dim, typename = RealTraits::EnableIfNotPassiveReal<Real>>
  CODI_INLINE Direction<Real, dim> operator/(Direction<Real, dim> const& v, RealTraits::PassiveReal<Real> const& s) {
    Direction<Real, dim> r;
    for (size_t i = 0; i < dim; ++i) {
      r[i] = v[i] / s;
    }

    return r;
  }

  /// Summation of two vectors
  template<typename Real, size_t dim>
  CODI_INLINE Direction<Real, dim> operator+(Direction<Real, dim> const& v1, Direction<Real, dim> const& v2) {
    Direction<Real, dim> r;
    for (size_t i = 0; i < dim; ++i) {
      r[i] = v1[i] + v2[i];
    }

    return r;
  }

  /// Subtraction of two vectors
  template<typename Real, size_t dim>
  CODI_INLINE Direction<Real, dim> operator-(Direction<Real, dim> const& v1, Direction<Real, dim> const& v2) {
    Direction<Real, dim> r;
    for (size_t i = 0; i < dim; ++i) {
      r[i] = v1[i] - v2[i];
    }

    return r;
  }

  /// Negation
  template<typename Real, size_t dim>
  CODI_INLINE Direction<Real, dim> operator-(Direction<Real, dim> const& v) {
    Direction<Real, dim> r;
    for (size_t i = 0; i < dim; ++i) {
      r[i] = -v[i];
    }

    return r;
  }

  /// True if one element differs.
  template<typename Real, size_t dim>
  CODI_INLINE bool operator != (Direction<Real, dim> const& v1, Direction<Real, dim> const& v2) {
    return !(v1 == v2);
  }

  /// True if one element differs.
  template<typename A, typename Real, size_t dim>
<<<<<<< HEAD
  CODI_INLINE bool operator!=(A const& s, Direction<Real, dim> const& v) {
    for (size_t i = 0; i < dim; ++i) {
      if (s != v[i]) {
        return true;
      }
    }

    return false;
=======
  CODI_INLINE bool operator != (A const& s, Direction<Real, dim> const& v) {
    return !(s == v);
>>>>>>> 2e48c742
  }

  /// True if one element differs.
  template<typename A, typename Real, size_t dim>
  CODI_INLINE bool operator!=(Direction<Real, dim> const& v, A const& s) {
    return s != v;
  }

  /// True if all elements are the same.
  template<typename Real, size_t dim>
  CODI_INLINE bool operator == (Direction<Real, dim> const& v1, Direction<Real, dim> const& v2) {
    for (size_t i = 0; i < dim; ++i) {
      if ( v1[i] != v2[i] ) {
        return false;
      }
    }

    return true;
  }

  /// True if all elements are the same.
  template<typename A, typename Real, size_t dim>
  CODI_INLINE bool operator==(A const& s, Direction<Real, dim> const& v) {
    for (size_t i = 0; i < dim; ++i) {
      if (s != v[i]) {
        return false;
      }
    }

    return true;
  }

  /// True if all elements are the same.
  template<typename A, typename Real, size_t dim>
  CODI_INLINE bool operator==(Direction<Real, dim> const& v, A const& s) {
    return s == v;
  }

  /// Output stream operator.
  template<typename Real, size_t dim>
  std::ostream& operator<<(std::ostream& os, Direction<Real, dim> const& v) {
    os << "{";
    for (size_t i = 0; i < dim; ++i) {
      if (i != 0) {
        os << ", ";
      }
      os << v[i];
    }
    os << "}";

    return os;
  }

#ifndef DOXYGEN_DISABLE
  template<typename _Type>
  struct RealTraits::IsTotalZero<_Type, GradientTraits::EnableIfDirection<_Type>> {
    public:

      using Type = CODI_DD(_Type, TEMPLATE(Direction<double, 1>));
      using Real = typename GradientTraits::Real<Type>;

      static CODI_INLINE bool isTotalZero(Type const& v) {
        for (size_t i = 0; i < GradientTraits::dim<Type>(); ++i) {
          if (!codi::RealTraits::isTotalZero(v[i])) {
            return false;
          }
        }
        return true;
      }
  };

  template<typename _Type>
  struct RealTraits::IsTotalFinite<_Type, GradientTraits::EnableIfDirection<_Type>> {
    public:

      using Type = CODI_DD(_Type, TEMPLATE(Direction<double, 1>));

      static CODI_INLINE bool isTotalFinite(Type const& v) {
        for (size_t i = 0; i < GradientTraits::dim<Type>(); ++i) {
          if (!codi::RealTraits::isTotalFinite(v[i])) {
            return false;
          }
        }
        return true;
      }
  };

  namespace GradientTraits {

    template<typename _Gradient>
    struct TraitsImplementation<_Gradient, EnableIfDirection<_Gradient>> {
      public:

        using Gradient = CODI_DD(_Gradient, TEMPLATE(Direction<double, 1>));
        using Real = typename Gradient::Real;

        static size_t constexpr dim = Gradient::dim;

        CODI_INLINE static Real& at(Gradient& gradient, size_t dim) {
          return gradient[dim];
        }

        CODI_INLINE static Real const& at(Gradient const& gradient, size_t dim) {
          return gradient[dim];
        }
    };
  }
#endif
}<|MERGE_RESOLUTION|>--- conflicted
+++ resolved
@@ -195,19 +195,8 @@
 
   /// True if one element differs.
   template<typename A, typename Real, size_t dim>
-<<<<<<< HEAD
-  CODI_INLINE bool operator!=(A const& s, Direction<Real, dim> const& v) {
-    for (size_t i = 0; i < dim; ++i) {
-      if (s != v[i]) {
-        return true;
-      }
-    }
-
-    return false;
-=======
   CODI_INLINE bool operator != (A const& s, Direction<Real, dim> const& v) {
     return !(s == v);
->>>>>>> 2e48c742
   }
 
   /// True if one element differs.
