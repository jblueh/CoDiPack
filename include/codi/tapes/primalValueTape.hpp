﻿/*
 * CoDiPack, a Code Differentiation Package
 *
 * Copyright (C) 2015-2020 Chair for Scientific Computing (SciComp), TU Kaiserslautern
 * Homepage: http://www.scicomp.uni-kl.de
 * Contact:  Prof. Nicolas R. Gauger (codi@scicomp.uni-kl.de)
 *
 * Lead developers: Max Sagebaum, Tim Albring (SciComp, TU Kaiserslautern)
 *
 * This file is part of CoDiPack (http://www.scicomp.uni-kl.de/software/codi).
 *
 * CoDiPack is free software: you can redistribute it and/or
 * modify it under the terms of the GNU General Public License
 * as published by the Free Software Foundation, either version 3 of the
 * License, or (at your option) any later version.
 *
 * CoDiPack is distributed in the hope that it will be useful,
 * but WITHOUT ANY WARRANTY; without even the implied warranty
 * of MERCHANTABILITY or FITNESS FOR A PARTICULAR PURPOSE.
 *
 * See the GNU General Public License for more details.
 * You should have received a copy of the GNU
 * General Public License along with CoDiPack.
 * If not, see <http://www.gnu.org/licenses/>.
 *
 * Authors:
 *  - SciComp, TU Kaiserslautern:
 *     Max Sagebaum
 *     Tim Albring
 *     Johannes Blühdorn
 */


#pragma once

#include <cstddef>
#include <tuple>

#include "../activeReal.hpp"
#include "../expressionHandle.hpp"
#include "chunkVector.hpp"
#include "indices/linearIndexHandler.hpp"
#include "handles/functionHandleFactory.hpp"
#include "modules/externalFunctionsModule.hpp"
#include "modules/ioModule.hpp"
#include "modules/primalValueModule.hpp"
#include "modules/tapeBaseModule.hpp"
#include "primalTapeExpressions.hpp"
#include "reverseTapeInterface.hpp"
#include "reversePrimalValueTapeInterface.hpp"
#include "singleChunkVector.hpp"
#include "../tapeTypes.hpp"
#include "../tools/tapeValues.hpp"

namespace codi {

  /**
   * @brief Vector definition for the ChunkPrimalValueTape.
   *
   * The structure defines all vectors as chunk vectors.
   *
   * See PrimalValueTape for details.
   *
   * @tparam           RTT  The basic type definitions for the tape. Need to define everything from ReverseTapeTypes.
   * @tparam HandleFactory  The factory for the reverse interpretation of the expressions. Needs to implement the HandleFactoryInterface class.
   * @tparam    DataVector  The data manager for the chunks. Needs to implement a ChunkVector interface.
   */
  template <typename RTT, template<typename> class HandleFactoryType, template<typename, typename> class DataVector>
  struct PrimalValueTapeTypes {

    CODI_INLINE_REVERSE_TAPE_TYPES(RTT)

    /** @brief The factory for the expression handles. */
    typedef HandleFactoryType<RTT> HandleFactory;

    /** @brief The data type for the created handles. */
    typedef typename HandleFactory::Handle Handle;

    /** @brief The tape type structure, that defines the basic types. */
    typedef RTT BaseTypes;

    /** @brief The data for each statement. */
    typedef Chunk2<Handle, StatementInt> StatementChunk;
    /** @brief The chunk vector for the statement data. */
    typedef DataVector<StatementChunk, IndexHandler> StatementVector;

    /** @brief The data for the indices of each statement */
    typedef Chunk1< Index> IndexChunk;
    /** @brief The chunk vector for the index data. */
    typedef DataVector<IndexChunk, StatementVector> IndexVector;

    /** @brief The data for the constant values of each statement */
    typedef Chunk1< Real> PassiveValueChunk;
    /** @brief The chunk vector for the constant data. */
    typedef DataVector<PassiveValueChunk, IndexVector> PassiveValueVector;

    /** @brief The data for the constant values of each statement */
    typedef Chunk1< PassiveReal> ConstantValueChunk;
    /** @brief The chunk vector for the constant data. */
    typedef DataVector<ConstantValueChunk, PassiveValueVector> ConstantValueVector;

    /** @brief The data for the external functions. */
    typedef Chunk2<ExternalFunction,typename ConstantValueVector::Position> ExternalFunctionChunk;
    /** @brief The chunk vector for the external  function data. */
    typedef DataVector<ExternalFunctionChunk, ConstantValueVector> ExternalFunctionVector;

    /** @brief The position for all the different data vectors. */
    typedef typename ExternalFunctionVector::Position Position;

    /** @brief The gradient data is just the index type. */
    typedef Index GradientData;

    /** @brief The name of the tape as a string. */
    constexpr static const char* tapeName = "PrimalValueTape";

  };

  /**
   * @brief A reverse AD tape that stores primal values for the reverse evaluation.
   *
   * The PrimalValueTape implements a fully featured ReverseTapeInterface. Depending on
   * the specified TapeTypes, new memory is automatically allocated or needs to be specified in advance.
   *
   * The current implementation uses 4 nested vectors
   * and the linear index handler as the terminator. The relation is
   *
   * externalFunctions -> constantValues -> indexData -> statements -> indexHandler
   *
   * The size of the tape can be set with the resize function,
   * the tape will allocate enough chunks such that the given data requirements will fit into the chunks.
   *
   * @tparam TapeTypes_t  All the types for the tape. Including the calculation type and the vector types.
   */
  template <typename TapeTypes_t>
  class PrimalValueTape :
      public TapeBaseModule<TapeTypes_t, PrimalValueTape<TapeTypes_t>>,
      public PrimalValueModule<TapeTypes_t, PrimalValueTape<TapeTypes_t>>,
      public ExternalFunctionModule<TapeTypes_t, PrimalValueTape<TapeTypes_t>>,
      public IOModule<TapeTypes_t, PrimalValueTape<TapeTypes_t>>,
      public TapeTypes_t::template AdjointsModule<TapeTypes_t, PrimalValueTape<TapeTypes_t>>,
      public virtual ReversePrimalValueTapeInterface<typename TapeTypes_t::Real, typename TapeTypes_t::Index, typename TapeTypes_t::GradientValue, PrimalValueTape<TapeTypes_t>, typename TapeTypes_t::Position >
  {
  public:

    using TapeTypes = TapeTypes_t; /**< All types used to define the tape */

    friend TapeBaseModule<TapeTypes, PrimalValueTape>;  /**< No doc */
    friend PrimalValueModule<TapeTypes, PrimalValueTape>;  /**< No doc */
    friend ::codi::IOModule<TapeTypes, PrimalValueTape>;  /**< No doc */
    friend typename TapeTypes::template AdjointsModule<TapeTypes, PrimalValueTape>; /**< No doc */

    CODI_INLINE_REVERSE_TAPE_TYPES(TapeTypes::BaseTypes)

    /** @brief The tape type structure, that defines the basic types. */
    typedef typename TapeTypes::BaseTypes BaseTypes;

    /** @brief The generator for all handles to expression templates. */
    typedef typename TapeTypes::HandleFactory HandleFactory;

    /** @brief The actual type of the stored handles. */
    typedef typename HandleFactory::Handle Handle;

    /** @brief The gradient data is just the index type. */
    typedef typename TapeTypes::GradientData GradientData;

    /** @brief The global position for the tape */
    typedef typename TapeTypes::Position Position;

    /** @brief Vector type of the adjoint vector. Defaults to the template argument but can be switch to a gneral interface. */
    template<typename AdjointData>
    using AdjVecType = typename PrimalValueModule<TapeTypes, PrimalValueTape>::template AdjVecType<AdjointData>;

    /** @brief Adjoint vector interface type. Default vector is the template argument but can be switch to a gneral interface. */
    template<typename AdjointData>
    using AdjVecInterface = typename PrimalValueModule<TapeTypes, PrimalValueTape>::template AdjVecInterface<AdjointData>;

    /** @brief The index handler for the active real's. */
    IndexHandler indexHandler;

    /** @brief Disables code path in CoDiPack that are optimized for Jacobi taping */
    static const bool AllowJacobiOptimization = false;

    /** @brief This tape requires no special primal value handling since the primal value vector is not overwritten. */
    static const bool RequiresPrimalReset = false;

  public:
    /**
     * @brief Creates a tape with the size of zero for the data, statements and external functions.
     */
    PrimalValueTape() :
        TapeBaseModule<TapeTypes, PrimalValueTape<TapeTypes> > (),
        PrimalValueModule<TapeTypes, PrimalValueTape>(),
        ExternalFunctionModule<TapeTypes, PrimalValueTape<TapeTypes> > (),
        IOModule<TapeTypes, PrimalValueTape<TapeTypes> > (),
        TapeTypes::template AdjointsModule<TapeTypes, PrimalValueTape<TapeTypes> >(),
        indexHandler(MaxStatementIntSize - 1) {
      this->initTapeBaseModule();
      this->initPrimalValueModule(&indexHandler);
      this->initExtFuncModule(&this->constantValueVector);
      this->initIOModule();
      this->initTapeBaseModule();
      this->initAdjointsModule();
    }

    virtual ~PrimalValueTape() {}

    /**
     * @brief Swap the tape with an other tape.
     *
     * All data is exchanged between the tapes. The method performs the operation:
     *
     * T t = *this;
     * *this = other;
     * other = t;
     *
     */
    void swap(PrimalValueTape& other) {
      this->swapTapeBaseModule(other);
      this->swapPrimalValueModule(other);
      this->swapAdjointsModule(other);

      this->extFuncVector.swap(other.extFuncVector);
    }

    /**
     * @brief Sets all adjoint/gradients to zero.
     *
     * It has to hold start >= end.
     *
     * @param[in] start  The starting position for the reset of the vector.
     * @param[in]   end  The ending position for the reset of the vector.
     */
    CODI_INLINE void clearAdjoints(const Position& start, const Position& end) {

      Index startPos = min(end.inner.inner.inner.inner.inner, this->getAdjointsSize() - 1);
      Index endPos = min(start.inner.inner.inner.inner.inner, this->getAdjointsSize() - 1);

      for(Index i = startPos + 1; i <= endPos; ++i) {
        this->clearAdjoint(i);
      }
    }

    using TapeTypes::template AdjointsModule<TapeTypes, PrimalValueTape>::clearAdjoints;

    /**
     * @brief Set the size of the index and statement data and the primal vector.
     * @param[in] dataSize  The new size of the index vector.
     * @param[in] stmtSize  The new size of the statement vector.
     */
    void resize(const size_t& dataSize, const size_t& stmtSize) {
      this->indexVector.resize(dataSize);
      this->stmtVector.resize(stmtSize);

      this->resizePrimals(stmtSize + 1);
    }

    /**
     * @brief Pushes the handle to the statement vector and assigns a new index.
     *
     * The method also updates the value in the primal value vector.
     *
     * @param[in,out]          lhsIndex  The index of the lhs value. Will be renewed.
     * @param[in]              rhsValue  The value of the rhs. Is set in the primal value vector.
     * @param[in]                handle  The handle for the rhs expression.
     * @param[in] passiveVariableNumber  The number of passive values in the rhs.
     */
    CODI_INLINE void pushStmtData(Index& lhsIndex, const Real& rhsValue, const Handle& handle, const StatementInt& passiveVariableNumber) {
      this->stmtVector.reserveItems(1);
      this->stmtVector.setDataAndMove(handle, passiveVariableNumber);
      indexHandler.assignIndex(lhsIndex);

      this->checkPrimalsSize();
      this->primals[lhsIndex] = rhsValue;
    }

    /**
     * @brief Optimization for the copy operation just copies the index of the rhs.
     *
     * No data is stored in this method.
     *
     * The primal value of the lhs is set to the primal value of the rhs.
     *
     * @param[out]   lhsValue    The primal value of the lhs. This value is set to the value
     *                           of the right hand side.
     * @param[out]   lhsIndex    The gradient data of the lhs. The index will be set to the index of the rhs.
     * @param[in]         rhs    The right hand side expression of the assignment.
     */
    CODI_INLINE void store(Real& lhsValue, Index& lhsIndex, const ActiveReal<PrimalValueTape<TapeTypes> >& rhs) {
      ENABLE_CHECK(OptTapeActivity, this->active){
        lhsIndex = rhs.getGradientData();
      } else {
        indexHandler.freeIndex(lhsIndex);
      }
      lhsValue = rhs.getValue();
    }
    using PrimalValueModule<TapeTypes, PrimalValueTape>::store;

  private:

    /**
     * @brief Get the root vector for general data operations.
     *
     * @return The root vector for general data operations.
     */
    CODI_INLINE typename TapeTypes::ExternalFunctionVector& getRootVector() {
      return this->extFuncVector;
    }

    /**
     * @brief Get the root vector for general data operations.
     *
     * @return The root vector for general data operations.
     */
    CODI_INLINE const typename TapeTypes::ExternalFunctionVector& getRootVector() const {
      return this->extFuncVector;
    }

    /**
     * @brief Reset the tape structure to the given position.
     *
     * The state of the tape is then such that all recorded data after this position is
     * no longer used in the evaluation.
     *
     * The allocated memory is not freed. It is used for the next recording.
     *
     * @param[in] pos  The position
     */
    CODI_INLINE void resetInternal(const Position& pos) {
      this->resetExtFunc(pos);
    }

    /**
     * @brief Evaluate the stack from the start to to the end position.
     *
     * It has to hold start >= end.
     *
     * @param[in]       startAdjPos  The starting position for the adjoint evaluation.
     * @param[in]         endAdjPos  The ending position for the adjoint evaluation.
     * @param[in,out]    primalData  The vector of the primal variables.
     * @param[in,out]   adjointData  The vector of the adjoint variables.
     * @param[in,out]   constantPos  The current position in the constant data vector. It will decremented in the method.
     * @param[in]    endConstantPos  The ending position in the constant data vector.
     * @param[in]         constants  The constant values in the rhs expressions.
     * @param[in,out]      indexPos  The current position for the index data. It will decremented in the method.
     * @param[in]       endIndexPos  The ending position in the index data.
     * @param[in]           indices  The indices for the arguments of the rhs.
     * @param[in,out]       stmtPos  The current position in the statement data. It will decremented in the method.
     * @param[in]        statements  The vector with the handles for each statement.
     * @param[in] passiveActiveReal  The number passive values for each statement.
     *
     * @tparam AdjointData The data for the adjoint vector it needs to support add, multiply and comparison operations.
     */
    template<typename AdjointData>
    static CODI_INLINE void evaluateStackReverse(const size_t& startAdjPos, const size_t& endAdjPos, Real* primalData, AdjointData* adjointData,
                                          size_t& constantPos, const size_t& endConstPos, PassiveReal* &constants,
                                          size_t& passivePos, const size_t& endPassivePos, Real* &passives,
                                          size_t& indexPos, const size_t& endIndexPos, Index* &indices,
                                          size_t& stmtPos, const size_t& endStmtPos, Handle* &statements,
                                          StatementInt* &passiveActiveReal) {
      CODI_UNUSED(endConstPos);
      CODI_UNUSED(endPassivePos);
      CODI_UNUSED(endIndexPos);
      CODI_UNUSED(endStmtPos);

      size_t adjPos = startAdjPos;

      while(adjPos > endAdjPos) {
        --stmtPos;
#if CODI_EnableVariableAdjointInterfaceInPrimalTapes
          adjointData->setLhsAdjoint(adjPos);
          if(ZeroAdjointReverse && StatementIntInputTag != passiveActiveReal[stmtPos]) {
            adjointData->resetAdjointVec(adjPos);
          }
#else
          const AdjointData adj = adjointData[adjPos];
          if(ZeroAdjointReverse && StatementIntInputTag != passiveActiveReal[stmtPos]) {
            adjointData[adjPos] = GradientValue();
          }
#endif
        --adjPos;

        if(StatementIntInputTag != passiveActiveReal[stmtPos]) {
#if CODI_EnableVariableAdjointInterfaceInPrimalTapes
          HandleFactory::template callHandle<PrimalValueTape<TapeTypes> >(statements[stmtPos], 1.0, passiveActiveReal[stmtPos], indexPos, indices, passivePos, passives, constantPos, constants, primalData, adjointData);
#else
          HandleFactory::template callHandle<PrimalValueTape<TapeTypes> >(statements[stmtPos], adj, passiveActiveReal[stmtPos], indexPos, indices, passivePos, passives, constantPos, constants, primalData, adjointData);
#endif
        }
      }
    }

    WRAP_FUNCTION_TEMPLATE(Wrap_evaluateStackReverse, evaluateStackReverse);

    /**
     * @brief Evaluate the stack in the forward mode from the start to to the end position.
     *
     * It has to hold start <= end.
     *
     * @param[in]       startAdjPos  The starting position for the adjoint evaluation.
     * @param[in]         endAdjPos  The ending position for the adjoint evaluation.
     * @param[in,out]    primalData  The vector of the primal variables.
     * @param[in,out]   adjointData  The vector of the adjoint variables.
     * @param[in,out]   constantPos  The current position in the constant data vector. It will decremented in the method.
     * @param[in]    endConstantPos  The ending position in the constant data vector.
     * @param[in]         constants  The constant values in the rhs expressions.
     * @param[in,out]      indexPos  The current position for the index data. It will decremented in the method.
     * @param[in]       endIndexPos  The ending position in the index data.
     * @param[in]           indices  The indices for the arguments of the rhs.
     * @param[in,out]       stmtPos  The current position in the statement data. It will decremented in the method.
     * @param[in]        statements  The vector with the handles for each statement.
     * @param[in] passiveActiveReal  The number passive values for each statement.
     *
     * @tparam AdjointData The data for the adjoint vector it needs to support add, multiply and comparison operations.
     */
    template<typename AdjointData>
    static CODI_INLINE void evaluateStackForward(const size_t& startAdjPos, const size_t& endAdjPos, Real* primalData, AdjointData* adjointData,
                                          size_t& constantPos, const size_t& endConstPos, PassiveReal* &constants,
                                         size_t& passivePos, const size_t& endPassivePos, Real* &passives,
                                          size_t& indexPos, const size_t& endIndexPos, Index* &indices,
                                          size_t& stmtPos, const size_t& endStmtPos, Handle* &statements,
                                          StatementInt* &passiveActiveReal) {
      CODI_UNUSED(endConstPos);
      CODI_UNUSED(endPassivePos);
      CODI_UNUSED(endIndexPos);
      CODI_UNUSED(endStmtPos);

      size_t adjPos = startAdjPos;

      while(adjPos < endAdjPos) {
        adjPos += 1;

        GradientValue lhsAdj = GradientValue();

        if(StatementIntInputTag != passiveActiveReal[stmtPos]) {
          // primal return value is currently not updated here (would be the same)
          primalData[adjPos] = HandleFactory::template callForwardHandle<PrimalValueTape<TapeTypes> >(statements[stmtPos], 1.0, lhsAdj, passiveActiveReal[stmtPos], indexPos, indices, passivePos, passives, constantPos, constants, primalData, adjointData);

#if CODI_EnableVariableAdjointInterfaceInPrimalTapes
          adjointData->setLhsTangent(adjPos); /* Resets the lhs tangent, too */
#else
          adjointData[adjPos] = lhsAdj;
#endif
        }
        stmtPos += 1;
      }
    }

    WRAP_FUNCTION_TEMPLATE(Wrap_evaluateStackForward, evaluateStackForward);

    /**
     * @brief Evaluate the stack from the start to to the end position for the primal evaluation.
     *
     * It has to hold start <= end.
     *
     * @param[in]       startAdjPos  The starting position for the adjoint evaluation.
     * @param[in]         endAdjPos  The ending position for the adjoint evaluation.
     * @param[in,out]    primalData  The vector of the primal variables.
     * @param[in,out]   constantPos  The current position in the constant data vector. It will decremented in the method.
     * @param[in]    endConstantPos  The ending position in the constant data vector.
     * @param[in]         constants  The constant values in the rhs expressions.
     * @param[in,out]      indexPos  The current position for the index data. It will decremented in the method.
     * @param[in]       endIndexPos  The ending position for the index data.
     * @param[in]           indices  The indices for the arguments of the rhs.
     * @param[in,out]       stmtPos  The current position in the statement data. It will decremented in the method.
     * @param[in]        endStmtPos  The ending position for statement data.
     * @param[in]        lhsIndices  The indices from the lhs of each statement.
     * @param[in]     storedPrimals  The overwritten primal from the primal vector.
     * @param[in]        statements  The vector with the handles for each statement.
     * @param[in] passiveActiveReal  The number passive values for each statement.
     */
    static CODI_INLINE void evaluateStackPrimal(const size_t& startAdjPos, const size_t& endAdjPos, Real* primalData,
                                          size_t& constantPos, const size_t& endConstPos, PassiveReal* &constants,
                                          size_t& passivePos, const size_t& endPassivePos, Real* &passives,
                                          size_t& indexPos, const size_t& endIndexPos, Index* &indices,
                                          size_t& stmtPos, const size_t& endStmtPos, Handle* &statements,
                                          StatementInt* &passiveActiveReal) {
      CODI_UNUSED(endConstPos);
      CODI_UNUSED(endPassivePos);
      CODI_UNUSED(endIndexPos);
      CODI_UNUSED(endStmtPos);

      size_t adjPos = startAdjPos;

      while(adjPos < endAdjPos) {
        adjPos += 1;

        if(StatementIntInputTag != passiveActiveReal[stmtPos]) {
          primalData[adjPos] = HandleFactory::template callPrimalHandle<PrimalValueTape<TapeTypes> >(statements[stmtPos], passiveActiveReal[stmtPos], indexPos, indices, passivePos, passives, constantPos, constants, primalData);
        }

        stmtPos += 1;
      }
    }

    WRAP_FUNCTION(Wrap_evaluateStackPrimal, evaluateStackPrimal);


    /**
     * @brief Allocates a copy of the primal vector that is used in the evaluation.
     *
     * It has to hold start >= end.
     *
     * The function calls the evaluation method for the external function vector.
     *
     * @param[in]            start  The starting point for the statement vector.
     * @param[in]              end  The ending point for the statement vector.
     * @param[in,out]  adjointData  The adjoint vector for the evaluation.
     *
     * @tparam AdjointData  The data type for the adjoint vector.
     */
    template<typename AdjointData>
    CODI_INLINE void evaluateInternal(const Position& start, const Position& end, AdjointData* adjointData) {

      AdjVecInterface<AdjointData> inter(adjointData, this->primals);
      AdjVecType<AdjointData>* adjVec = this->wrapAdjointVector(inter, adjointData);

      Wrap_evaluateStackReverse<AdjVecType<AdjointData>> evalFunc{};
      auto reverseFunc = &TapeTypes::ConstantValueVector::template evaluateReverse<decltype(evalFunc), Real*&, AdjVecType<AdjointData>*&>;
      this->evaluateExtFunc(start, end, reverseFunc, this->constantValueVector, &inter, evalFunc, this->primals, adjVec);
    }

    /**
     * @brief Allocates a copy of the primal vector that is used in the evaluation.
     *
     * It has to hold start <= end.
     *
     * The function calls the evaluation method for the external function vector.
     *
     * @param[in]            start  The starting point for the statement vector.
     * @param[in]              end  The ending point for the statement vector.
     * @param[in,out]  adjointData  The adjoint vector for the evaluation.
     *
     * @tparam AdjointData  The data type for the adjoint vector.
     */
    template<typename AdjointData>
    CODI_INLINE void evaluateForwardInternal(const Position& start, const Position& end, AdjointData* adjointData) {

      AdjVecInterface<AdjointData> inter(adjointData, this->primals);
      AdjVecType<AdjointData>* adjVec = this->wrapAdjointVector(inter, adjointData);

      Wrap_evaluateStackForward<AdjVecType<AdjointData>> evalFunc{};
      auto forwardFunc = &TapeTypes::ConstantValueVector::template evaluateForward<decltype(evalFunc), Real*&, AdjVecType<AdjointData>*&>;
      this->evaluateExtFuncForward(start, end, forwardFunc, this->constantValueVector, &inter, evalFunc, this->primals, adjVec);
    }

    /**
     * @brief Evaluate the tape from start to end.
     *
     * The function performs the primal evaluation of the recorded tape from
     * the start position to the end position.
     *
     * The primal evaluation will update the internal primal value vector.
     *
     * It has to hold start <= end.
     *
     * @param[in] start The starting position for the forward evaluation.
     * @param[in]   end The ending position for the forward evaluation.
     */
    CODI_INLINE void evaluatePrimalInternal(const Position& start, const Position& end) {

<<<<<<< HEAD
      AdjVecInterface<GradientValue> interface(this->getAdjoints(), this->primals);
=======
      AdjVecInterface<GradientValue> inter(this->adjoints, this->primals);
>>>>>>> b8ddede6

      Wrap_evaluateStackPrimal evalFunc{};
      auto primalFunc = &TapeTypes::ConstantValueVector::template evaluateForward<decltype(evalFunc), Real*&>;
      this->evaluateExtFuncPrimal(start, end, primalFunc, this->constantValueVector, &inter, evalFunc, this->primals);
    }

  public:

    /**
     * @brief Special evaluation function for the preaccumulation of a tape part.
     *
     * The function just evaluates the tape and does not store the data for the preaccumulation.
     * This function can be used by the tape implementation to reset its state in a more efficient way
     * then it could be programmed from the outside.
     *
     * It has to hold start >= end.
     *
     * @param[in] start The starting position for the reverse evaluation.
     * @param[in]   end The ending position for the reverse evaluation.
     */
    CODI_INLINE void evaluatePreacc(const Position& start, const Position& end) {

      this->evaluate(start, end);
    }


    /**
     * @brief Special forward evaluation function for the preaccumulation of a tape part.
     *
     * The function just evaluates the tape and does not store the data for the preaccumulation.
     * This function can be used by the tape implementation to reset its state in a more efficient way
     * then it could be programmed from the outside.
     *
     * It has to hold start <= end.
     *
     * @param[in] start The starting position for the reverse evaluation.
     * @param[in]   end The ending position for the reverse evaluation.
     */
    CODI_INLINE void evaluateForwardPreacc(const Position& start, const Position& end) {

      this->evaluateForward(start, end);
    }

    /**
     * @brief Register a variable as an active variable.
     *
     * The index of the variable is set to a non zero number.
     * @param[in,out] value The value which will be marked as an active variable.
     */
    CODI_INLINE void registerInput(ActiveReal<PrimalValueTape<TapeTypes> >& value) {
      if(this->isActive()) {
        pushStmtData(value.getGradientData(), value.getValue(), HandleFactory::template createHandle<InputExpr<Real>, PrimalValueTape<TapeTypes> >(), StatementInt(StatementIntInputTag));
      }
    }

    /**
     * @brief Modify the output of an external function such that the tape sees it as an active variable.
     *
     * @param[in,out] value  The output value of the external function.
     * @return Zero
     */
    CODI_INLINE Real registerExtFunctionOutput(ActiveReal<PrimalValueTape<TapeTypes> >& value) {
      registerInput(value);

      return Real();
    }

    /**
     * @brief It is ensured that each output variable has a unique index.
     *
     * @param[in] value  The value will have an unique index that is used by no other variable.
     */
    CODI_INLINE void registerOutput(ActiveReal<PrimalValueTape<TapeTypes> >& value) {
      if(this->isActive() && value.getGradientData() != 0) {
        Index rhsIndex = value.getGradientData();

        this->pushCopyHandle(value.getValue(), value.getGradientData(), rhsIndex);
      }
    }

    /**
     * @brief For this tape primal values do not need to be reset.
     *
     * @param[in] pos  Unused.
     */
    void revertPrimals(Position const& pos) {
      CODI_UNUSED(pos);

      // primal values do not need to be reset
    }

    /**
     * @brief Gather the general performance values of the tape.
     *
     * Computes values like the total amount of statements stored or the currently consumed memory.
     *
     * @return The values for the tape.
     */
    TapeValues getTapeValues() const {
      std::string name = "CoDi Tape Statistics (" + std::string(TapeTypes::tapeName) + ")";
      TapeValues values(name);

      this->addAdjointValues(values);
      this->addPrimalValueValues(values);
      this->addExtFuncValues(values);

      return values;
    }
  };
}<|MERGE_RESOLUTION|>--- conflicted
+++ resolved
@@ -558,11 +558,7 @@
      */
     CODI_INLINE void evaluatePrimalInternal(const Position& start, const Position& end) {
 
-<<<<<<< HEAD
-      AdjVecInterface<GradientValue> interface(this->getAdjoints(), this->primals);
-=======
-      AdjVecInterface<GradientValue> inter(this->adjoints, this->primals);
->>>>>>> b8ddede6
+      AdjVecInterface<GradientValue> inter(this->getAdjoints(), this->primals);
 
       Wrap_evaluateStackPrimal evalFunc{};
       auto primalFunc = &TapeTypes::ConstantValueVector::template evaluateForward<decltype(evalFunc), Real*&>;
