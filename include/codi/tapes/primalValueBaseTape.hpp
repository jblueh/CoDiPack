#pragma once

#include <algorithm>
#include <cmath>
#include <functional>
#include <type_traits>

#include "../aux/macros.hpp"
#include "../aux/memberStore.hpp"
#include "../config.h"
#include "../expressions/lhsExpressionInterface.hpp"
#include "../expressions/logic/compileTimeTraversalLogic.hpp"
#include "../expressions/logic/helpers/forEachTermLogic.hpp"
#include "../expressions/logic/helpers/jacobianComputationLogic.hpp"
#include "../expressions/logic/traversalLogic.hpp"
#include "../expressions/logic/constructStaticContext.hpp"
#include "../traits/expressionTraits.hpp"
#include "aux/primalAdjointVectorAccess.hpp"
#include "data/chunk.hpp"
#include "data/chunkedData.hpp"
#include "indices/indexManagerInterface.hpp"
#include "commonTapeImplementation.hpp"
#include "statementEvaluators/statementEvaluatorTapeInterface.hpp"
#include "statementEvaluators/statementEvaluatorInterface.hpp"

/** \copydoc codi::Namespace */
namespace codi {

  template<typename _Real, typename _Gradient, typename _IndexManager, template <typename> class _StatementEvaluator, template<typename, typename> class _Data>
  struct PrimalValueTapeTypes : public TapeTypesInterface {
    public:

      using Real = CODI_DECLARE_DEFAULT(_Real, double);
      using Gradient = CODI_DECLARE_DEFAULT(_Gradient, double);
      using IndexManager = CODI_DECLARE_DEFAULT(_IndexManager, CODI_TEMPLATE(IndexManagerInterface<int>));
      using StatementEvaluator = CODI_DECLARE_DEFAULT(CODI_TEMPLATE(_StatementEvaluator<Real>), CODI_TEMPLATE(StatementEvaluatorInterface<double>));
      template<typename Chunk, typename Nested>
      using Data = CODI_DECLARE_DEFAULT(CODI_TEMPLATE(_Data<Chunk, Nested>), CODI_TEMPLATE(DataInterface<Nested>));

      using Identifier = typename IndexManager::Index;
      using PassiveReal = PassiveRealType<Real>;

      constexpr static bool IsLinearIndexHandler = IndexManager::IsLinear;
      constexpr static bool IsStaticIndexHandler = !IsLinearIndexHandler;

      using EvalHandle = typename StatementEvaluator::Handle;

      using StatementChunk = typename std::conditional<
                                IsLinearIndexHandler,
                                Chunk2<Config::ArgumentSize, EvalHandle>,
                                Chunk4<Identifier, Config::ArgumentSize, Real, EvalHandle>
                              >::type;
      using StatementData = Data<StatementChunk, IndexManager>;

      using IdentifierChunk = Chunk1<Identifier>;
      using RhsIdentifierData = Data<IdentifierChunk, StatementData>;

      using PassiveValueChunk = Chunk1<Real>;
      using PassiveValueData = Data<PassiveValueChunk, RhsIdentifierData>;

      using ConstantValueChunk = Chunk1<PassiveReal>;
      using ConstantValueData = Data<ConstantValueChunk, PassiveValueData>;

      using NestedData = ConstantValueData;
  };

  template<typename _TapeTypes, typename _Impl>
  struct PrimalValueBaseTape :
      public CommonTapeImplementation<_TapeTypes, _Impl>,
      public StatementEvaluatorTapeInterface<typename _TapeTypes::Real>,
      public StatementEvaluatorInnerTapeInterface<typename _TapeTypes::Real>
  {
    public:

<<<<<<< HEAD
      using ImplTapeTypes = DECLARE_DEFAULT(_TapeTypes, TEMPLATE(PrimalValueTapeTypes<double, double, IndexManagerInterface<int>));
      using Impl = DECLARE_DEFAULT(_Impl, TEMPLATE(ReverseTapeInterface<double, double, int>));
=======
      using TapeTypes = CODI_DECLARE_DEFAULT(_TapeTypes, CODI_TEMPLATE(PrimalValueTapeTypes<double, double, IndexManagerInterface<int>, StatementEvaluatorInterface, DefaultChunkedData>));
      using Impl = CODI_DECLARE_DEFAULT(_Impl, CODI_TEMPLATE(FullTapeInterface<double, double, int, EmptyPosition>));
>>>>>>> 5d2d11e5

      using Base = CommonTapeImplementation<ImplTapeTypes, Impl>;
      friend Base;

      using Real = typename ImplTapeTypes::Real;
      using Gradient = typename ImplTapeTypes::Gradient;
      using IndexManager = typename ImplTapeTypes::IndexManager;
      using StatementEvaluator = typename ImplTapeTypes::StatementEvaluator;
      using Identifier = typename ImplTapeTypes::Identifier;

      using EvalHandle = typename ImplTapeTypes::EvalHandle;

<<<<<<< HEAD
      using StatementVector = typename ImplTapeTypes::StatementVector;
      using RhsIdentifierVector = typename ImplTapeTypes::RhsIdentifierVector;
      using PassiveValueVector = typename ImplTapeTypes::PassiveValueVector;
      using ConstantValueVector = typename ImplTapeTypes::ConstantValueVector;
=======
      using StatementData = typename TapeTypes::StatementData;
      using RhsIdentifierData = typename TapeTypes::RhsIdentifierData;
      using PassiveValueData = typename TapeTypes::PassiveValueData;
      using ConstantValueData = typename TapeTypes::ConstantValueData;
>>>>>>> 5d2d11e5

      using PassiveReal = PassiveRealType<Real>;

      using NestedPosition = typename ConstantValueData::Position;
      using Position = typename Base::Position;

      static bool constexpr AllowJacobianOptimization = false;
      static bool constexpr HasPrimalValues = true;
      static bool constexpr LinearIndexHandling = TapeTypes::IsLinearIndexHandler;
      static bool constexpr RequiresPrimalRestore = !TapeTypes::IsLinearIndexHandler;

    protected:

<<<<<<< HEAD
      MemberStore<IndexManager, Impl, ImplTapeTypes::IsStaticIndexHandler> indexManager;
      StatementVector statementVector;
      RhsIdentifierVector rhsIdentiferVector;
      PassiveValueVector passiveValueVector;
      ConstantValueVector constantValueVector;
=======
      static EvalHandle const jacobianExpressions[Config::MaxArgumentSize];

      MemberStore<IndexManager, Impl, TapeTypes::IsStaticIndexHandler> indexManager;
      StatementData statementData;
      RhsIdentifierData rhsIdentiferData;
      PassiveValueData passiveValueData;
      ConstantValueData constantValueData;
>>>>>>> 5d2d11e5

      std::vector<Gradient> adjoints;
      std::vector<Real> primals;
      std::vector<Real> primalsCopy;

    public:

      CODI_INLINE Impl const& cast() const {
        return static_cast<Impl const&>(*this);
      }

      CODI_INLINE Impl& cast() {
        return static_cast<Impl&>(*this);
      }

      /*******************************************************************************
       * Section: Methods expected in the child class.
       *
       * Description: TODO
       *
       */
    protected:

      template<typename ... Args>
      static void internalEvaluateForwardStack(Args&& ... args);

      template<typename ... Args>
      static void internalEvaluatePrimal(Args&& ... args);

      template<typename ... Args>
      static void internalEvaluateReverseStack(Args&& ... args);

      void internalResetPrimalValues(Position const& pos);

      void pushStmtData(
          Identifier const& index,
          Config::ArgumentSize const& numberOfPassiveArguments,
          Real const& oldPrimalValue,
          EvalHandle evalHandle);

    public:

      PrimalValueBaseTape() :
        Base(),
        indexManager(Config::MaxArgumentSize), // reserve first items for passive values
        statementData(Config::ChunkSize),
        rhsIdentiferData(Config::ChunkSize),
        passiveValueData(Config::ChunkSize),
        constantValueData(Config::ChunkSize),
        adjoints(1), // see gradient() const
        primals(0),
        primalsCopy(0)
      {
        checkPrimalSize(true);

        statementData.setNested(&indexManager.get());
        rhsIdentiferData.setNested(&statementData);
        passiveValueData.setNested(&rhsIdentiferData);
        constantValueData.setNested(&passiveValueData);

        Base::init(&constantValueData);

<<<<<<< HEAD
        Base::options.insert(TapeParameters::AdjointSize);
        Base::options.insert(TapeParameters::ConstantValuesSize);
        Base::options.insert(TapeParameters::PassiveValuesSize);
        Base::options.insert(TapeParameters::RhsIdentifiersSize);
        Base::options.insert(TapeParameters::PrimalSize);
        Base::options.insert(TapeParameters::StatementSize);
=======
        Base::options.insert(ConfigurationOption::AdjointSize);
        Base::options.insert(ConfigurationOption::ConstantValuesSize);
        Base::options.insert(ConfigurationOption::LargestIdentifier);
        Base::options.insert(ConfigurationOption::PassiveValuesSize);
        Base::options.insert(ConfigurationOption::RhsIdentifiersSize);
        Base::options.insert(ConfigurationOption::PrimalSize);
        Base::options.insert(ConfigurationOption::StatementSize);
>>>>>>> 5d2d11e5
      }

      /*******************************************************************************
       * Section: Functions from GradientAccessInterface
       *
       */

      CODI_INLINE Gradient& gradient(Identifier const& identifier) {
        checkAdjointSize(identifier);

        return adjoints[identifier];
      }

      CODI_INLINE Gradient const& gradient(Identifier const& identifier) const {
        if(identifier > (Identifier)adjoints.size()) {
          return adjoints[0];
        } else {
          return adjoints[identifier];
        }
      }

      /*******************************************************************************
       * Section: Functions from InternalExpressionTapeInterface
       *
       */

      template<typename Real>
      CODI_INLINE void initIdentifier(Real& value, Identifier& identifier) {
        CODI_UNUSED(value);

        identifier = IndexManager::UnusedIndex;
      }

      template<typename Real>
      CODI_INLINE void destroyIdentifier(Real& value, Identifier& identifier) {
        CODI_UNUSED(value);

        indexManager.get().freeIndex(identifier);
      }

    protected:

      struct CountActiveArguments : public ForEachTermLogic<CountActiveArguments> {
        public:
          template<typename Node>
          CODI_INLINE void handleActive(Node const& node, size_t& numberOfActiveArguments) {
            CODI_ENABLE_CHECK(Config::CheckZeroIndex, 0 != node.getIdentifier()) {

              numberOfActiveArguments += 1;
            }
          }
      };

      struct PushIdentfierPassiveAndConstant : public ForEachTermLogic<PushIdentfierPassiveAndConstant> {
        public:
          template<typename Node>
          CODI_INLINE void handleActive(
              Node const& node,
              RhsIdentifierData& rhsIdentiferData,
              PassiveValueData& passiveValueData,
              ConstantValueData& constantValueData,
              size_t& curPassiveArgument) {

            CODI_UNUSED(constantValueData);

            Identifier rhsIndex = node.getIdentifier();
            CODI_ENABLE_CHECK(Config::CheckZeroIndex, 0 == rhsIndex) {
              rhsIndex = curPassiveArgument;

              curPassiveArgument += 1;
              passiveValueData.pushData(node.getValue());
            }

            rhsIdentiferData.pushData(rhsIndex);
          }

          template<typename Node>
          CODI_INLINE void handleConstant(
              Node const& node,
              RhsIdentifierData& rhsIdentiferData,
              PassiveValueData& passiveValueData,
              ConstantValueData& constantValueData,
              size_t& curPassiveArgument) {

            CODI_UNUSED(rhsIdentiferData, passiveValueData, curPassiveArgument);

            constantValueData.pushData(node.getValue());
          }
      };

    public:

      template<typename Lhs, typename Rhs>
      CODI_INLINE void store(LhsExpressionInterface<Real, Gradient, Impl, Lhs>& lhs,
                 ExpressionInterface<Real, Rhs> const& rhs) {

        CODI_ENABLE_CHECK(Config::CheckTapeActivity, cast().isActive()) {
          CountActiveArguments countActiveArguments;
          PushIdentfierPassiveAndConstant pushAll;
          size_t constexpr MaxActiveArgs = NumberOfActiveTypeArguments<Rhs>::value;
          size_t constexpr MaxConstantArgs = NumberOfConstantTypeArguments<Rhs>::value;

          size_t activeArguments = 0;
          countActiveArguments.eval(rhs.cast(), activeArguments);

          if(0 != activeArguments) {

            statementData.reserveItems(1);
            rhsIdentiferData.reserveItems(MaxActiveArgs);
            passiveValueData.reserveItems(MaxActiveArgs - activeArguments);
            constantValueData.reserveItems(MaxConstantArgs);

            size_t passiveArguments = 0;
            pushAll.eval(rhs.cast(), rhsIdentiferData, passiveValueData, constantValueData, passiveArguments);

            bool generatedNewIndex = indexManager.get().assignIndex(lhs.cast().getIdentifier());
            checkPrimalSize(generatedNewIndex);

            Real& primalEntry = primals[lhs.cast().getIdentifier()];
            cast().pushStmtData(lhs.cast().getIdentifier(), passiveArguments, primalEntry,
                                StatementEvaluator::template createHandle<Impl, Impl, Rhs>());

            primalEntry = rhs.cast().getValue();
          } else {
            indexManager.get().freeIndex(lhs.cast().getIdentifier());
          }
        } else {
          indexManager.get().freeIndex(lhs.cast().getIdentifier());
        }

        lhs.cast().value() = rhs.cast().getValue();
      }

      template<typename Lhs, typename Rhs>
      CODI_INLINE void store(LhsExpressionInterface<Real, Gradient, Impl, Lhs>& lhs,
                 LhsExpressionInterface<Real, Gradient, Impl, Rhs> const& rhs) {

        CODI_ENABLE_CHECK(Config::CheckTapeActivity, cast().isActive()) {
          if(IndexManager::AssignNeedsStatement || !Config::AssignOptimization) {
            store<Lhs, Rhs>(lhs, static_cast<ExpressionInterface<Real, Rhs> const&>(rhs));
          } else {
            indexManager.get().copyIndex(lhs.cast().getIdentifier(), rhs.cast().getIdentifier());
          }
        } else {
          indexManager.get().freeIndex(lhs.cast().getIdentifier());
        }

        lhs.cast().value() = rhs.cast().getValue();
      }

      template<typename Lhs>
      CODI_INLINE void store(LhsExpressionInterface<Real, Gradient, Impl, Lhs>& lhs, PassiveReal const& rhs) {
        indexManager.get().freeIndex(lhs.cast().getIdentifier());

        lhs.cast().value() = rhs;
      }

      /*******************************************************************************
       * Section: Functions from ReverseTapeInterface
       *
       */

    protected:

      template<typename Lhs>
      CODI_INLINE Real internalRegisterInput(LhsExpressionInterface<Real, Gradient, Impl, Lhs>& value, bool unusedIndex) {
        bool generatedNewIndex;
        if(unusedIndex) {
          generatedNewIndex = indexManager.get().assignUnusedIndex(value.cast().getIdentifier());
        } else {
          generatedNewIndex = indexManager.get().assignIndex(value.cast().getIdentifier());
        }
        checkPrimalSize(generatedNewIndex);

        Real& primalEntry = primals[value.cast().getIdentifier()];
<<<<<<< HEAD
        if(ImplTapeTypes::IsLinearIndexHandler) {
          statementVector.reserveItems(1);
=======
        if(TapeTypes::IsLinearIndexHandler) {
          statementData.reserveItems(1);
>>>>>>> 5d2d11e5
          cast().pushStmtData(value.cast().getIdentifier(), Config::StatementInputTag, primalEntry,
                              StatementEvaluator::template createHandle<Impl, Impl, Lhs>());
        }

        Real oldValue = primalEntry;
        primalEntry = value.cast().value();

        return oldValue;
      }

    public:

      template<typename Lhs>
      CODI_INLINE void registerInput(LhsExpressionInterface<Real, Gradient, Impl, Lhs>& value) {
        internalRegisterInput(value, true);
      }

      void clearAdjoints() {
        for(Gradient& gradient : adjoints) {
          gradient = Gradient();
        }
      }

      void reset(bool resetAdjoints = true) {
        for(Real& primal : primals) {
          primal = Real();
        }

        Base::reset(resetAdjoints);
      }

    protected:

      TapeValues internalGetTapeValues() const {
        std::string name;
        if(ImplTapeTypes::IsLinearIndexHandler) {
          name = "CoDi Tape Statistics ( PrimalValueLinearTape )";
        } else {
          name = "CoDi Tape Statistics ( PrimalValueReuseTape )";
        }
        TapeValues values = TapeValues(name);

        size_t nAdjoints      = indexManager.get().getLargestAssignedIndex();
        double memoryAdjoints = static_cast<double>(nAdjoints) * static_cast<double>(sizeof(Gradient)) * TapeValues::BYTE_TO_MB;

        size_t nPrimals = indexManager.get().getLargestAssignedIndex();
        double memoryPrimals = static_cast<double>(nPrimals) * static_cast<double>(sizeof(Real)) * TapeValues::BYTE_TO_MB;

        values.addSection("Adjoint vector");
        values.addUnsignedLongEntry("Number of adjoints", nAdjoints);
        values.addDoubleEntry("Memory allocated", memoryAdjoints, true, true);

        values.addSection("Primal vector");
        values.addUnsignedLongEntry("Number of primals", nPrimals);
        values.addDoubleEntry("Memory allocated", memoryPrimals, true, true);

        values.addSection("Index manager");
        indexManager.get().addToTapeValues(values);

        values.addSection("Statement entries");
        statementData.addToTapeValues(values);
        values.addSection("Rhs identifiers entries");
        rhsIdentiferData.addToTapeValues(values);
        values.addSection("Passive value entries");
        passiveValueData.addToTapeValues(values);
        values.addSection("Constant value entries");
        constantValueData.addToTapeValues(values);

        return values;
      }

    public:

      using Base::evaluate;

      /*******************************************************************************
       * Section: Function from CustomVectorEvaluationTapeInterface
       *
       */

    protected:

      template<typename Adjoint>
      ADJOINT_VECTOR_TYPE* wrapAdjointVector(VectorAccessInterface<Real, Identifier>* vectorAccess, Adjoint* data) {
         CODI_UNUSED(vectorAccess, data);

  #if CODI_VariableAdjointInterfaceInPrimalTapes
        return vectorAccess;
  #else
        static_assert(std::is_same<Adjoint, Gradient>::value,
          "Please enable 'CODI_VariableAdjointInterfacePrimalInPrimalTapes' in order"
          " to use custom adjoint vectors in the primal value tapes.");

        return data;
  #endif
      }



      struct IncrementReversalLogic : public JacobianComputationLogic<Real, IncrementReversalLogic> {
        public:
          template<typename Node>
          CODI_INLINE void handleJacobianOnActive(Node const& node, Real jacobian, Gradient const& lhsAdjoint, ADJOINT_VECTOR_TYPE* adjointVector) {
            CODI_UNUSED(lhsAdjoint);

            CODI_ENABLE_CHECK(Config::IgnoreInvalidJacobies, isTotalFinite(jacobian)) {
#if CODI_VariableAdjointInterfaceInPrimalTapes
              adjointVector->updateAdjointWithLhs(node.getIdentifier(), jacobian);
#else
              adjointVector[node.getIdentifier()] += jacobian * lhsAdjoint;
#endif
            }
          }
      };

      CODI_WRAP_FUNCTION(Wrap_internalEvaluateReverseStack, Impl::internalEvaluateReverseStack);

      CODI_INLINE static void internalEvaluateReverseVector(NestedPosition const& start, NestedPosition const& end,
                                                   Real* primalData,
                                                   ADJOINT_VECTOR_TYPE* data,
                                                   ConstantValueData& constantValueData) {
        Wrap_internalEvaluateReverseStack evalFunc;
        constantValueData.evaluateReverse(start, end, evalFunc, primalData, data);
      }

      template<bool copyPrimal, typename Adjoint>
      CODI_INLINE void internalEvaluateReverse(Position const& start, Position const& end, Adjoint* data) {

        Real* primalData = primals.data();

        if(copyPrimal) {
          primalsCopy = primals;
          primalData = primalsCopy.data();
        }

        AdjointVectorAccess<Real, Identifier, Adjoint> adjointAccess(data);
        PrimalAdjointVectorAccess<Real, Identifier, Adjoint> primalAdjointAccess(data, primalData);

        VectorAccessInterface<Real, Identifier>* vectorAccess;

        if(ImplTapeTypes::IsLinearIndexHandler) {
          vectorAccess = &adjointAccess;
        } else {
          vectorAccess = &primalAdjointAccess;
        }

        ADJOINT_VECTOR_TYPE* dataVector = wrapAdjointVector(vectorAccess, data);

<<<<<<< HEAD
        if(ImplTapeTypes::IsLinearIndexHandler) {
          Wrap_internalEvaluateReverseVector evalFunc{};
          Base::internalEvaluateExtFunc(start, end, evalFunc, vectorAccess,
                                      primalData, dataVector, constantValueVector);
        } else {
          Base::internalEvaluateExtFunc(start, end, internalEvaluateReverseVector, vectorAccess,
                                        primalData, dataVector, constantValueVector);
        }
=======
        Base::internalEvaluateExtFunc(start, end, internalEvaluateReverseVector, vectorAccess,
                                      primalData, dataVector, constantValueData);
>>>>>>> 5d2d11e5
      }

    public:

      template<typename Adjoint>
      CODI_INLINE void evaluate(Position const& start, Position const& end, Adjoint* data) {
        internalEvaluateReverse<!ImplTapeTypes::IsLinearIndexHandler>(start, end, data);
      }

    protected:

      struct IncrementForwardLogic : public JacobianComputationLogic<Real, IncrementForwardLogic> {
        public:
          template<typename Node>
          CODI_INLINE void handleJacobianOnActive(Node const& node, Real jacobian, Gradient& lhsTangent, ADJOINT_VECTOR_TYPE* adjointVector) {
            CODI_UNUSED(lhsTangent);

            CODI_ENABLE_CHECK(Config::IgnoreInvalidJacobies, isTotalFinite(jacobian)) {
#if CODI_VariableAdjointInterfaceInPrimalTapes
              adjointVector->updateTangentWithLhs(node.getIdentifier(), jacobian);
#else
              lhsTangent += jacobian * adjointVector[node.getIdentifier()];
#endif
            }
          }
      };

      CODI_WRAP_FUNCTION(Wrap_internalEvaluateForwardStack, Impl::internalEvaluateForwardStack);

      CODI_INLINE static void internalEvaluateForwardVector(NestedPosition const& start, NestedPosition const& end,
                                                     Real* primalData,
                                                     ADJOINT_VECTOR_TYPE* data,
                                                     ConstantValueData& constantValueData) {


        Wrap_internalEvaluateForwardStack evalFunc{};
        constantValueData.evaluateForward(start, end, evalFunc, primalData, data);
      }

      CODI_WRAP_FUNCTION(Wrap_internalEvaluateForwardVector, internalEvaluateForwardVector);

      template<bool copyPrimal, typename Adjoint>
      CODI_NO_INLINE void internalEvaluateForward(Position const& start, Position const& end, Adjoint* data) {

        std::vector<Real> primalsCopy(0);
        Real* primalData = primals.data();

        if(copyPrimal) {
          primalsCopy = primals;
          primalData = primalsCopy.data();
        }

        AdjointVectorAccess<Real, Identifier, Adjoint> adjointAccess(data);
        PrimalAdjointVectorAccess<Real, Identifier, Adjoint> primalAdjointAccess(data, primalData);

        VectorAccessInterface<Real, Identifier>* vectorAccess;

        if(ImplTapeTypes::IsLinearIndexHandler) {
          vectorAccess = &adjointAccess;
        } else {
          vectorAccess = &primalAdjointAccess;
        }

        ADJOINT_VECTOR_TYPE* dataVector = wrapAdjointVector(vectorAccess, data);

        if(ImplTapeTypes::IsLinearIndexHandler) {
          Wrap_internalEvaluateForwardVector evalFunc{};
          Base::internalEvaluateExtFuncForward(start, end, evalFunc, vectorAccess,
                                               primalData, dataVector, constantValueData);
        } else {
          Base::internalEvaluateExtFuncForward(start, end, internalEvaluateForwardVector, vectorAccess,
                                               primalData, dataVector, constantValueData);
        }

      }
    public:

      template<typename Adjoint>
      CODI_INLINE void evaluateForward(Position const& start, Position const& end, Adjoint* data) {
        internalEvaluateForward<!ImplTapeTypes::IsLinearIndexHandler>(start, end, data);
      }

      /*******************************************************************************
       * Section: Function from DataManagementTapeInterface
       *
       */

      CODI_INLINE void swap(Impl& other) {

        // Index manager does not need to be swapped, it is either static or swapped in with the vector data
        // Vectors are swapped recursively in the base class

        std::swap(adjoints, other.adjoints);
        std::swap(primals, other.primals);

        Base::swap(other);
      }

      void deleteAdjointVector() {
        adjoints.resize(1);
      }

      size_t getParameter(TapeParameters parameter) const {
        switch (parameter) {
          case TapeParameters::AdjointSize:
            return adjoints.size();
            break;
<<<<<<< HEAD
          case TapeParameters::ConstantValuesSize:
            return constantValueVector.getDataSize();
            break;
          case TapeParameters::PassiveValuesSize:
            return passiveValueVector.getDataSize();
            break;
          case TapeParameters::RhsIdentifiersSize:
            return rhsIdentiferVector.getDataSize();
=======
          case ConfigurationOption::ConstantValuesSize:
            return constantValueData.getDataSize();
            break;
          case ConfigurationOption::LargestIdentifier:
            return indexManager.get().getLargestAssignedIndex();
            break;
          case ConfigurationOption::PassiveValuesSize:
            return passiveValueData.getDataSize();
            break;
          case ConfigurationOption::RhsIdentifiersSize:
            return rhsIdentiferData.getDataSize();
>>>>>>> 5d2d11e5
            break;
        case TapeParameters::PrimalSize:
          return primals.size();
          break;
<<<<<<< HEAD
          case TapeParameters::StatementSize:
            return statementVector.getDataSize();
=======
          case ConfigurationOption::StatementSize:
            return statementData.getDataSize();
>>>>>>> 5d2d11e5
          default:
            return Base::getParameter(parameter);
            break;
        }
      }

<<<<<<< HEAD
      void setParameter(TapeParameters parameter, size_t value) {
        switch (parameter) {
          case TapeParameters::AdjointSize:
            return adjoints.resize(value);
            break;
          case TapeParameters::ConstantValuesSize:
            return constantValueVector.resize(value);
            break;
          case TapeParameters::PassiveValuesSize:
            return passiveValueVector.resize(value);
            break;
          case TapeParameters::RhsIdentifiersSize:
            return rhsIdentiferVector.resize(value);
            break;
          case TapeParameters::PrimalSize:
            return primals.resize(value);
            break;
          case TapeParameters::StatementSize:
            return statementVector.resize(value);
          default:
            return Base::setParameter(parameter, value);
=======
      void setOption(ConfigurationOption option, size_t value) {
        switch (option) {
          case ConfigurationOption::AdjointSize:
            adjoints.resize(value);
            break;
          case ConfigurationOption::ConstantValuesSize:
            constantValueData.resize(value);
            break;
          case ConfigurationOption::LargestIdentifier:
            CODI_EXCEPTION("Tried to set a get only option.");
            break;
          case ConfigurationOption::PassiveValuesSize:
            passiveValueData.resize(value);
            break;
          case ConfigurationOption::RhsIdentifiersSize:
            rhsIdentiferData.resize(value);
            break;
          case ConfigurationOption::PrimalSize:
            primals.resize(value);
            break;
          case ConfigurationOption::StatementSize:
            return statementData.resize(value);
          default:
            Base::setOption(option, value);
>>>>>>> 5d2d11e5
            break;
        }
      }

      /*******************************************************************************
       * Section: Function from ExternalFunctionTapeInterface
       *
       */

      template<typename Lhs>
      Real registerExternalFunctionOutput(LhsExpressionInterface<Real, Gradient, Impl, Lhs>& value) {
        return internalRegisterInput(value, true);
      }

      /*******************************************************************************
       * Section: Function from ForwardEvaluationTapeInterface
       *
       */

      using Base::evaluateForward;
      void evaluateForward(Position const& start, Position const& end) {

        checkAdjointSize(indexManager.get().getLargestAssignedIndex());

        cast().evaluateForward(start, end, adjoints.data());
      }

      /*******************************************************************************
       * Section: Function from ManualStatementPushTapeInterface
       *
       */

    protected:

      template<size_t _size>
      struct JacobianStatementGenerator {
        public:

          static size_t constexpr size = _size;

          template<typename Expr, typename ... Args>
          static Real statementEvaluateForward(Args&& ... args) {
            CODI_EXCEPTION("Forward evaluation of jacobian statement not possible.");
          }

          template<typename Expr, typename ... Args>
          static Real statementEvaluatePrimal(Args&& ... args) {
            CODI_EXCEPTION("Primal evaluation of jacobian statement not possible.");

          }

          template<typename Expr>
          static void statementEvaluateReverse(
              Real* primalVector, ADJOINT_VECTOR_TYPE* adjointVector,
              Gradient lhsAdjoint, Config::ArgumentSize numberOfPassiveArguments,
              size_t& curConstantPos, PassiveReal const* const constantValues,
              size_t& curPassivePos, Real const* const passiveValues,
              size_t& curRhsIdentifiersPos, Identifier const* const rhsIdentifiers) {

            CODI_UNUSED(primalVector, curConstantPos, constantValues);

            size_t endPos = curRhsIdentifiersPos - numberOfPassiveArguments;

            bool const lhsZero = evalJacobianReverse(adjointVector, lhsAdjoint, curPassivePos, passiveValues,
                                                   curRhsIdentifiersPos, rhsIdentifiers, endPos);

            if (Config::SkipZeroAdjointEvaluation && lhsZero) {
              curPassivePos -= numberOfPassiveArguments;
              curRhsIdentifiersPos -= numberOfPassiveArguments;
            }
          }

          template<typename Expr, typename ... Args>
          static Real statementEvaluateForwardInner(Args&& ... args) {
            CODI_EXCEPTION("Forward evaluation of jacobian statement not possible.");

            return Real();
          }

          template<typename Expr, typename ... Args>
          static Real statementEvaluatePrimalInner(Args&& ... args) {
            CODI_EXCEPTION("Primal evaluation of jacobian statement not possible.");

            return Real();
          }

          template<typename Expr>
          static void statementEvaluateReverseInner(
              Real* primalVector, ADJOINT_VECTOR_TYPE* adjointVector,
              Gradient lhsAdjoint,
              size_t& curConstantPos, PassiveReal const* const constantValues,
              size_t& curRhsIdentifiersPos, Identifier const* const rhsIdentifiers) {

            CODI_UNUSED(primalVector, curConstantPos, constantValues);

            size_t passivePos = size;
            size_t rhsPos = curRhsIdentifiersPos + size;
            size_t endPos = curRhsIdentifiersPos;

            evalJacobianReverse(adjointVector, lhsAdjoint, passivePos, primalVector, rhsPos, rhsIdentifiers, endPos);
          }

        private:

          static bool evalJacobianReverse(
              ADJOINT_VECTOR_TYPE* adjointVector,
              Gradient lhsAdjoint,
              size_t& curPassivePos, Real const* const passiveValues,
              size_t& curRhsIdentifiersPos, Identifier const* const rhsIdentifiers,
              size_t endRhsIdentifiersPos) {

            #if CODI_VariableAdjointInterfaceInPrimalTapes
              bool const lhsZero = adjointVector->isLhsZero();
            #else
              bool const lhsZero = isTotalZero(lhsAdjoint);
            #endif

            CODI_ENABLE_CHECK(Config::SkipZeroAdjointEvaluation, !lhsZero) {
              while(curRhsIdentifiersPos > endRhsIdentifiersPos) {
                curPassivePos -= 1;
                curRhsIdentifiersPos -= 1;

                Real const& jacobian = passiveValues[curPassivePos];
                #if CODI_VariableAdjointInterfaceInPrimalTapes
                  adjointVector->updateAdjointWithLhs(rhsIdentifiers[curRhsIdentifiersPos], jacobian);
                #else
                  adjointVector[rhsIdentifiers[curRhsIdentifiersPos]] += jacobian * lhsAdjoint;
                #endif

              }
            }

            return lhsZero;
          }
      };

    public:

      void pushJacobiManual(Real const& jacobi, Real const& value, Identifier const& index) {
        CODI_UNUSED(value);

        passiveValueData.pushData(jacobi);
        rhsIdentiferData.pushData(index);
      }

      void storeManual(Real const& lhsValue, Identifier& lhsIndex, Config::ArgumentSize const& size) {
        CODI_UNUSED(lhsValue);

        statementData.reserveItems(1);
        rhsIdentiferData.reserveItems(size);
        passiveValueData.reserveItems(size);

        indexManager.get().assignIndex(lhsIndex);
        Real& primalEntry = primals[lhsIndex];
        cast().pushStmtData(lhsIndex, size, primalEntry, PrimalValueBaseTape::jacobianExpressions[size]);

        primalEntry = lhsValue;
      }

      /*******************************************************************************
       * Section: Function from PositionalEvaluationTapeInterface
       *
       */

      CODI_INLINE void evaluate(Position const& start, Position const& end) {
        checkAdjointSize(indexManager.get().getLargestAssignedIndex());

        evaluate(start, end, adjoints.data());
      }

      CODI_INLINE void resetTo(Position const& pos) {

        internalResetPrimalValues(pos);

        Base::resetTo(pos);
      }


      /*******************************************************************************
       * Section: Function from PreaccumulationEvaluationTapeInterface
       *
       */

      void evaluateKeepState(Position const& start, Position const& end) {
        checkAdjointSize(indexManager.get().getLargestAssignedIndex());

        internalEvaluateReverse<false>(start, end, adjoints.data());

        if(!ImplTapeTypes::IsLinearIndexHandler) {

          internalEvaluatePrimal(end, start);
        }
      }

      void evaluateForwardKeepState(Position const& start, Position const& end) {
        checkAdjointSize(indexManager.get().getLargestAssignedIndex());

        if(!ImplTapeTypes::IsLinearIndexHandler) {
          internalResetPrimalValues(end);
        }

        internalEvaluateForward<false>(start, end, adjoints.data());
      }

      /*******************************************************************************
       * Section: Function from PrimalEvaluationTapeInterface
       *
       */

    protected:

      CODI_WRAP_FUNCTION(Wrap_internalEvaluatePrimalStack, Impl::internalEvaluatePrimalStack);

      CODI_INLINE static void internalEvaluatePrimalVector(NestedPosition const& start, NestedPosition const& end,
                                                         Real* primalData,
                                                         ConstantValueData& constantValueData) {
        Wrap_internalEvaluatePrimalStack evalFunc{};
        constantValueData.evaluateForward(start, end, evalFunc, primalData);
      }

      CODI_WRAP_FUNCTION(Wrap_internalEvaluatePrimalVector, internalEvaluatePrimalVector);

    public:

      using Base::evaluatePrimal;
      CODI_NO_INLINE void evaluatePrimal(Position const& start, Position const& end) {

        // TODO: implement primal value only accessor
        PrimalAdjointVectorAccess<Real, Identifier, Gradient> primalAdjointAccess(adjoints.data(), primals.data());

        if(ImplTapeTypes::IsLinearIndexHandler) {

          Wrap_internalEvaluatePrimalVector evalFunc{};
          Base::internalEvaluateExtFuncPrimal(start, end, evalFunc,
                                              &primalAdjointAccess, primals.data(), constantValueData);
        } else {
          Base::internalEvaluateExtFuncPrimal(start, end, PrimalValueBaseTape::internalEvaluatePrimalVector,
                                              &primalAdjointAccess, primals.data(), constantValueData);
        }
      }

      Real& primal(Identifier const& identifier) {

        return primals[identifier];
      }

      Real const& primal(Identifier const& identifier) const {

        return primals[identifier];
      }

      /*******************************************************************************
       * Section: Function from StatementEvaluatorTapeInterface
       *
       */

      template<typename Rhs>
      static Real statementEvaluateForwardInner(
          Real* primalVector, ADJOINT_VECTOR_TYPE* adjointVector,
          Gradient& lhsTangent,
          size_t& curConstantPos, PassiveReal const* const constantValues,
          size_t& curRhsIdentifiersPos, Identifier const* const rhsIdentifiers) {

        using Constructor = ConstructStaticContextLogic<Rhs, Impl, 0, 0>;
        using StaticRhs = typename Constructor::ResultType;

        StaticRhs staticsRhs = Constructor::construct(
              primalVector,
              &rhsIdentifiers[curRhsIdentifiersPos],
              &constantValues[curConstantPos]);

        IncrementForwardLogic incrementForward;

        incrementForward.eval(staticsRhs, 1.0, lhsTangent, adjointVector);
        return staticsRhs.getValue();

      }

      template<typename Func>
      static Real statementEvaluateForwardFull(
          Func const& evalInner, size_t const& maxActiveArgs, size_t const& maxConstantArgs,
          Real* primalVector, ADJOINT_VECTOR_TYPE* adjointVector,
          Gradient& lhsTangent, Config::ArgumentSize numberOfPassiveArguments,
          size_t& curConstantPos, PassiveReal const* const constantValues,
          size_t& curPassivePos, Real const* const passiveValues,
          size_t& curRhsIdentifiersPos, Identifier const* const rhsIdentifiers) {

        for(Config::ArgumentSize curPos = 0; curPos < numberOfPassiveArguments; curPos += 1) {
          primalVector[curPos] = passiveValues[curPassivePos + curPos];

        }

        Real ret = evalInner(primalVector, adjointVector, lhsTangent,
                             curConstantPos, constantValues,
                             curRhsIdentifiersPos, rhsIdentifiers);

        // Adapt vector positions
        curConstantPos += maxConstantArgs;
        curPassivePos += numberOfPassiveArguments;
        curRhsIdentifiersPos += maxActiveArgs;

        return ret;
      }

      template<typename Rhs>
      static Real statementEvaluateForward(
          Real* primalVector, ADJOINT_VECTOR_TYPE* adjointVector,
          Gradient& lhsTangent, Config::ArgumentSize numberOfPassiveArguments,
          size_t& curConstantPos, PassiveReal const* const constantValues,
          size_t& curPassivePos, Real const* const passiveValues,
          size_t& curRhsIdentifiersPos, Identifier const* const rhsIdentifiers) {

        size_t constexpr MaxActiveArgs = NumberOfActiveTypeArguments<Rhs>::value;
        size_t constexpr MaxConstantArgs = NumberOfConstantTypeArguments<Rhs>::value;

        return statementEvaluateForwardFull(statementEvaluateForwardInner<Rhs>, MaxActiveArgs, MaxConstantArgs,
                                            primalVector, adjointVector, lhsTangent, numberOfPassiveArguments,
                                            curConstantPos, constantValues,
                                            curPassivePos, passiveValues,
                                            curRhsIdentifiersPos, rhsIdentifiers);
      }

      template<typename Rhs>
      static Real statementEvaluatePrimalInner(
          Real* primalVector,
          size_t& curConstantPos, PassiveReal const* const constantValues,
          size_t& curRhsIdentifiersPos, Identifier const* const rhsIdentifiers) {

        using Constructor = ConstructStaticContextLogic<Rhs, Impl, 0, 0>;
        using StaticRhs = typename Constructor::ResultType;

        StaticRhs staticsRhs = Constructor::construct(
              primalVector,
              &rhsIdentifiers[curRhsIdentifiersPos],
              &constantValues[curConstantPos]);

        return staticsRhs.getValue();
      }

      template<typename Func>
      static Real statementEvaluatePrimalFull(
          Func const& evalInner, size_t const& maxActiveArgs, size_t const& maxConstantArgs,
          Real* primalVector, Config::ArgumentSize numberOfPassiveArguments,
          size_t& curConstantPos, PassiveReal const* const constantValues,
          size_t& curPassivePos, Real const* const passiveValues,
          size_t& curRhsIdentifiersPos, Identifier const* const rhsIdentifiers) {

        for(Config::ArgumentSize curPos = 0; curPos < numberOfPassiveArguments; curPos += 1) {
          primalVector[curPos] = passiveValues[curPassivePos + curPos];
        }

        Real ret = evalInner(primalVector, curConstantPos, constantValues, curRhsIdentifiersPos, rhsIdentifiers);

        // Adapt vector positions
        curConstantPos += maxConstantArgs;
        curPassivePos += numberOfPassiveArguments;
        curRhsIdentifiersPos += maxActiveArgs;

        return ret;
      }

      template<typename Rhs>
      static Real statementEvaluatePrimal(
          Real* primalVector, Config::ArgumentSize numberOfPassiveArguments,
          size_t& curConstantPos, PassiveReal const* const constantValues,
          size_t& curPassivePos, Real const* const passiveValues,
          size_t& curRhsIdentifiersPos, Identifier const* const rhsIdentifiers) {

        size_t constexpr MaxActiveArgs = NumberOfActiveTypeArguments<Rhs>::value;
        size_t constexpr MaxConstantArgs = NumberOfConstantTypeArguments<Rhs>::value;

        return statementEvaluatePrimalFull(statementEvaluatePrimalInner<Rhs>, MaxActiveArgs, MaxConstantArgs,
                                    primalVector, numberOfPassiveArguments,
                                    curConstantPos, constantValues,
                                    curPassivePos, passiveValues,
                                    curRhsIdentifiersPos, rhsIdentifiers);
      }

      template<typename Rhs>
      CODI_INLINE static void statementEvaluateReverseInner(
          Real* primalVector, ADJOINT_VECTOR_TYPE* adjointVector,
          Gradient lhsAdjoint,
          size_t& curConstantPos, PassiveReal const* const constantValues,
          size_t& curRhsIdentifiersPos, Identifier const* const rhsIdentifiers) {

        using Constructor = ConstructStaticContextLogic<Rhs, Impl, 0, 0>;
        using StaticRhs = typename Constructor::ResultType;

        StaticRhs staticsRhs = Constructor::construct(
              primalVector,
              &rhsIdentifiers[curRhsIdentifiersPos],
              &constantValues[curConstantPos]);

        IncrementReversalLogic incrementReverse;

        incrementReverse.eval(staticsRhs, 1.0, const_cast<Gradient const&>(lhsAdjoint), adjointVector);
      }


      template<typename Func>
      CODI_INLINE static void statementEvaluateReverseFull(
          Func const& evalInner, size_t const& maxActiveArgs, size_t const& maxConstantArgs,
          Real* primalVector, ADJOINT_VECTOR_TYPE* adjointVector,
          Gradient lhsAdjoint, Config::ArgumentSize numberOfPassiveArguments,
          size_t& curConstantPos, PassiveReal const* const constantValues,
          size_t& curPassivePos, Real const* const passiveValues,
          size_t& curRhsIdentifiersPos, Identifier const* const rhsIdentifiers) {

        // Adapt vector positions
        curConstantPos -= maxConstantArgs;
        curPassivePos -= numberOfPassiveArguments;
        curRhsIdentifiersPos -= maxActiveArgs;

        CODI_ENABLE_CHECK(Config::SkipZeroAdjointEvaluation, !isTotalZero(lhsAdjoint)) {
          for(Config::ArgumentSize curPos = 0; curPos < numberOfPassiveArguments; curPos += 1) {
            primalVector[curPos] = passiveValues[curPassivePos + curPos];
          }

          evalInner(primalVector, adjointVector, lhsAdjoint, curConstantPos, constantValues,
                                        curRhsIdentifiersPos, rhsIdentifiers);
        }
      }

      template<typename Rhs>
      CODI_INLINE static void statementEvaluateReverse(
          Real* primalVector, ADJOINT_VECTOR_TYPE* adjointVector,
          Gradient lhsAdjoint, Config::ArgumentSize numberOfPassiveArguments,
          size_t& curConstantPos, PassiveReal const* const constantValues,
          size_t& curPassivePos, Real const* const passiveValues,
          size_t& curRhsIdentifiersPos, Identifier const* const rhsIdentifiers) {

        size_t constexpr maxActiveArgs = NumberOfActiveTypeArguments<Rhs>::value;
        size_t constexpr maxConstantArgs = NumberOfConstantTypeArguments<Rhs>::value;
        statementEvaluateReverseFull(
              statementEvaluateReverseInner<Rhs>, maxActiveArgs, maxConstantArgs,
              primalVector, adjointVector, lhsAdjoint, numberOfPassiveArguments,
              curConstantPos, constantValues,
              curPassivePos, passiveValues,
              curRhsIdentifiersPos, rhsIdentifiers);
      }

    private:

      CODI_INLINE void checkAdjointSize(Identifier const& identifier) {
        if(identifier >= (Identifier)adjoints.size()) {
          resizeAdjointsVector();
        }
      }

      CODI_INLINE void checkPrimalSize(bool generatedNewIndex) {
        if(ImplTapeTypes::IsLinearIndexHandler) {
          if(indexManager.get().getLargestAssignedIndex() >= (Identifier)primals.size()) {
            resizePrimalVector(primals.size() + Config::ChunkSize);
          }
        } else {
          if(generatedNewIndex) {
            resizePrimalVector(indexManager.get().getLargestAssignedIndex() + 1);
          }
        }
      }

      CODI_NO_INLINE void resizeAdjointsVector() {
        adjoints.resize(indexManager.get().getLargestAssignedIndex() + 1);
      }

      CODI_NO_INLINE void resizePrimalVector(size_t newSize) {
        primals.resize(newSize);
      }
  };

  template<size_t size>
  struct JacobianExpression {};

  template<size_t size>
  struct MaxNumberOfActiveTypeArguments<JacobianExpression<size>> {
      static size_t constexpr value = size;
  };

  template<size_t size>
  struct MaxNumberOfConstantArguments<JacobianExpression<size>> {
      static size_t constexpr value = 0;
  };

  #define CREATE_EXPRESSION(size) \
      TapeTypes::StatementEvaluator::template createHandle<Impl, typename Impl::template JacobianStatementGenerator<size>, JacobianExpression<size>>()

  template <typename TapeTypes, typename Impl>
  const typename TapeTypes::EvalHandle PrimalValueBaseTape<TapeTypes, Impl>::jacobianExpressions[Config::MaxArgumentSize] = {
    CREATE_EXPRESSION(0), CREATE_EXPRESSION(1), CREATE_EXPRESSION(2), CREATE_EXPRESSION(3), CREATE_EXPRESSION(4),
    CREATE_EXPRESSION(5), CREATE_EXPRESSION(6), CREATE_EXPRESSION(7), CREATE_EXPRESSION(8), CREATE_EXPRESSION(9),
    CREATE_EXPRESSION(10), CREATE_EXPRESSION(11), CREATE_EXPRESSION(12), CREATE_EXPRESSION(13), CREATE_EXPRESSION(14),
    CREATE_EXPRESSION(15), CREATE_EXPRESSION(16), CREATE_EXPRESSION(17), CREATE_EXPRESSION(18), CREATE_EXPRESSION(19),
    CREATE_EXPRESSION(20), CREATE_EXPRESSION(21), CREATE_EXPRESSION(22), CREATE_EXPRESSION(23), CREATE_EXPRESSION(24),
    CREATE_EXPRESSION(25), CREATE_EXPRESSION(26), CREATE_EXPRESSION(27), CREATE_EXPRESSION(28), CREATE_EXPRESSION(29),
    CREATE_EXPRESSION(30), CREATE_EXPRESSION(31), CREATE_EXPRESSION(32), CREATE_EXPRESSION(33), CREATE_EXPRESSION(34),
    CREATE_EXPRESSION(35), CREATE_EXPRESSION(36), CREATE_EXPRESSION(37), CREATE_EXPRESSION(38), CREATE_EXPRESSION(39),
    CREATE_EXPRESSION(40), CREATE_EXPRESSION(41), CREATE_EXPRESSION(42), CREATE_EXPRESSION(43), CREATE_EXPRESSION(44),
    CREATE_EXPRESSION(45), CREATE_EXPRESSION(46), CREATE_EXPRESSION(47), CREATE_EXPRESSION(48), CREATE_EXPRESSION(49),
    CREATE_EXPRESSION(50), CREATE_EXPRESSION(51), CREATE_EXPRESSION(52), CREATE_EXPRESSION(53), CREATE_EXPRESSION(54),
    CREATE_EXPRESSION(55), CREATE_EXPRESSION(56), CREATE_EXPRESSION(57), CREATE_EXPRESSION(58), CREATE_EXPRESSION(59),
    CREATE_EXPRESSION(60), CREATE_EXPRESSION(61), CREATE_EXPRESSION(62), CREATE_EXPRESSION(63), CREATE_EXPRESSION(64),
    CREATE_EXPRESSION(65), CREATE_EXPRESSION(66), CREATE_EXPRESSION(67), CREATE_EXPRESSION(68), CREATE_EXPRESSION(69),
    CREATE_EXPRESSION(70), CREATE_EXPRESSION(71), CREATE_EXPRESSION(72), CREATE_EXPRESSION(73), CREATE_EXPRESSION(74),
    CREATE_EXPRESSION(75), CREATE_EXPRESSION(76), CREATE_EXPRESSION(77), CREATE_EXPRESSION(78), CREATE_EXPRESSION(79),
    CREATE_EXPRESSION(80), CREATE_EXPRESSION(81), CREATE_EXPRESSION(82), CREATE_EXPRESSION(83), CREATE_EXPRESSION(84),
    CREATE_EXPRESSION(85), CREATE_EXPRESSION(86), CREATE_EXPRESSION(87), CREATE_EXPRESSION(88), CREATE_EXPRESSION(89),
    CREATE_EXPRESSION(90), CREATE_EXPRESSION(91), CREATE_EXPRESSION(92), CREATE_EXPRESSION(93), CREATE_EXPRESSION(94),
    CREATE_EXPRESSION(95), CREATE_EXPRESSION(96), CREATE_EXPRESSION(97), CREATE_EXPRESSION(98), CREATE_EXPRESSION(99),
    CREATE_EXPRESSION(100), CREATE_EXPRESSION(101), CREATE_EXPRESSION(102), CREATE_EXPRESSION(103), CREATE_EXPRESSION(104),
    CREATE_EXPRESSION(105), CREATE_EXPRESSION(106), CREATE_EXPRESSION(107), CREATE_EXPRESSION(108), CREATE_EXPRESSION(109),
    CREATE_EXPRESSION(110), CREATE_EXPRESSION(111), CREATE_EXPRESSION(112), CREATE_EXPRESSION(113), CREATE_EXPRESSION(114),
    CREATE_EXPRESSION(115), CREATE_EXPRESSION(116), CREATE_EXPRESSION(117), CREATE_EXPRESSION(118), CREATE_EXPRESSION(119),
    CREATE_EXPRESSION(120), CREATE_EXPRESSION(121), CREATE_EXPRESSION(122), CREATE_EXPRESSION(123), CREATE_EXPRESSION(124),
    CREATE_EXPRESSION(125), CREATE_EXPRESSION(126), CREATE_EXPRESSION(127), CREATE_EXPRESSION(128), CREATE_EXPRESSION(129),
    CREATE_EXPRESSION(130), CREATE_EXPRESSION(131), CREATE_EXPRESSION(132), CREATE_EXPRESSION(133), CREATE_EXPRESSION(134),
    CREATE_EXPRESSION(135), CREATE_EXPRESSION(136), CREATE_EXPRESSION(137), CREATE_EXPRESSION(138), CREATE_EXPRESSION(139),
    CREATE_EXPRESSION(140), CREATE_EXPRESSION(141), CREATE_EXPRESSION(142), CREATE_EXPRESSION(143), CREATE_EXPRESSION(144),
    CREATE_EXPRESSION(145), CREATE_EXPRESSION(146), CREATE_EXPRESSION(147), CREATE_EXPRESSION(148), CREATE_EXPRESSION(149),
    CREATE_EXPRESSION(150), CREATE_EXPRESSION(151), CREATE_EXPRESSION(152), CREATE_EXPRESSION(153), CREATE_EXPRESSION(154),
    CREATE_EXPRESSION(155), CREATE_EXPRESSION(156), CREATE_EXPRESSION(157), CREATE_EXPRESSION(158), CREATE_EXPRESSION(159),
    CREATE_EXPRESSION(160), CREATE_EXPRESSION(161), CREATE_EXPRESSION(162), CREATE_EXPRESSION(163), CREATE_EXPRESSION(164),
    CREATE_EXPRESSION(165), CREATE_EXPRESSION(166), CREATE_EXPRESSION(167), CREATE_EXPRESSION(168), CREATE_EXPRESSION(169),
    CREATE_EXPRESSION(170), CREATE_EXPRESSION(171), CREATE_EXPRESSION(172), CREATE_EXPRESSION(173), CREATE_EXPRESSION(174),
    CREATE_EXPRESSION(175), CREATE_EXPRESSION(176), CREATE_EXPRESSION(177), CREATE_EXPRESSION(178), CREATE_EXPRESSION(179),
    CREATE_EXPRESSION(180), CREATE_EXPRESSION(181), CREATE_EXPRESSION(182), CREATE_EXPRESSION(183), CREATE_EXPRESSION(184),
    CREATE_EXPRESSION(185), CREATE_EXPRESSION(186), CREATE_EXPRESSION(187), CREATE_EXPRESSION(188), CREATE_EXPRESSION(189),
    CREATE_EXPRESSION(190), CREATE_EXPRESSION(191), CREATE_EXPRESSION(192), CREATE_EXPRESSION(193), CREATE_EXPRESSION(194),
    CREATE_EXPRESSION(195), CREATE_EXPRESSION(196), CREATE_EXPRESSION(197), CREATE_EXPRESSION(198), CREATE_EXPRESSION(199),
    CREATE_EXPRESSION(200), CREATE_EXPRESSION(201), CREATE_EXPRESSION(202), CREATE_EXPRESSION(203), CREATE_EXPRESSION(204),
    CREATE_EXPRESSION(205), CREATE_EXPRESSION(206), CREATE_EXPRESSION(207), CREATE_EXPRESSION(208), CREATE_EXPRESSION(209),
    CREATE_EXPRESSION(210), CREATE_EXPRESSION(211), CREATE_EXPRESSION(212), CREATE_EXPRESSION(213), CREATE_EXPRESSION(214),
    CREATE_EXPRESSION(215), CREATE_EXPRESSION(216), CREATE_EXPRESSION(217), CREATE_EXPRESSION(218), CREATE_EXPRESSION(219),
    CREATE_EXPRESSION(220), CREATE_EXPRESSION(221), CREATE_EXPRESSION(222), CREATE_EXPRESSION(223), CREATE_EXPRESSION(224),
    CREATE_EXPRESSION(225), CREATE_EXPRESSION(226), CREATE_EXPRESSION(227), CREATE_EXPRESSION(228), CREATE_EXPRESSION(229),
    CREATE_EXPRESSION(230), CREATE_EXPRESSION(231), CREATE_EXPRESSION(232), CREATE_EXPRESSION(233), CREATE_EXPRESSION(234),
    CREATE_EXPRESSION(235), CREATE_EXPRESSION(236), CREATE_EXPRESSION(237), CREATE_EXPRESSION(238), CREATE_EXPRESSION(239),
    CREATE_EXPRESSION(240), CREATE_EXPRESSION(241), CREATE_EXPRESSION(242), CREATE_EXPRESSION(243), CREATE_EXPRESSION(244),
    CREATE_EXPRESSION(245), CREATE_EXPRESSION(246), CREATE_EXPRESSION(247), CREATE_EXPRESSION(248), CREATE_EXPRESSION(249),
    CREATE_EXPRESSION(250), CREATE_EXPRESSION(251), CREATE_EXPRESSION(252), CREATE_EXPRESSION(253), CREATE_EXPRESSION(254)
  };

  #undef CREATE_EXPRESSION
}<|MERGE_RESOLUTION|>--- conflicted
+++ resolved
@@ -64,21 +64,16 @@
       using NestedData = ConstantValueData;
   };
 
-  template<typename _TapeTypes, typename _Impl>
+  template<typename _ImplTapeTypes, typename _Impl>
   struct PrimalValueBaseTape :
-      public CommonTapeImplementation<_TapeTypes, _Impl>,
-      public StatementEvaluatorTapeInterface<typename _TapeTypes::Real>,
-      public StatementEvaluatorInnerTapeInterface<typename _TapeTypes::Real>
+      public CommonTapeImplementation<_ImplTapeTypes, _Impl>,
+      public StatementEvaluatorTapeInterface<typename _ImplTapeTypes::Real>,
+      public StatementEvaluatorInnerTapeInterface<typename _ImplTapeTypes::Real>
   {
     public:
 
-<<<<<<< HEAD
-      using ImplTapeTypes = DECLARE_DEFAULT(_TapeTypes, TEMPLATE(PrimalValueTapeTypes<double, double, IndexManagerInterface<int>));
-      using Impl = DECLARE_DEFAULT(_Impl, TEMPLATE(ReverseTapeInterface<double, double, int>));
-=======
-      using TapeTypes = CODI_DECLARE_DEFAULT(_TapeTypes, CODI_TEMPLATE(PrimalValueTapeTypes<double, double, IndexManagerInterface<int>, StatementEvaluatorInterface, DefaultChunkedData>));
+      using ImplTapeTypes = CODI_DECLARE_DEFAULT(_ImplTapeTypes, CODI_TEMPLATE(PrimalValueTapeTypes<double, double, IndexManagerInterface<int>, StatementEvaluatorInterface, DefaultChunkedData>));
       using Impl = CODI_DECLARE_DEFAULT(_Impl, CODI_TEMPLATE(FullTapeInterface<double, double, int, EmptyPosition>));
->>>>>>> 5d2d11e5
 
       using Base = CommonTapeImplementation<ImplTapeTypes, Impl>;
       friend Base;
@@ -91,17 +86,10 @@
 
       using EvalHandle = typename ImplTapeTypes::EvalHandle;
 
-<<<<<<< HEAD
-      using StatementVector = typename ImplTapeTypes::StatementVector;
-      using RhsIdentifierVector = typename ImplTapeTypes::RhsIdentifierVector;
-      using PassiveValueVector = typename ImplTapeTypes::PassiveValueVector;
-      using ConstantValueVector = typename ImplTapeTypes::ConstantValueVector;
-=======
-      using StatementData = typename TapeTypes::StatementData;
-      using RhsIdentifierData = typename TapeTypes::RhsIdentifierData;
-      using PassiveValueData = typename TapeTypes::PassiveValueData;
-      using ConstantValueData = typename TapeTypes::ConstantValueData;
->>>>>>> 5d2d11e5
+      using StatementData = typename ImplTapeTypes::StatementData;
+      using RhsIdentifierData = typename ImplTapeTypes::RhsIdentifierData;
+      using PassiveValueData = typename ImplTapeTypes::PassiveValueData;
+      using ConstantValueData = typename ImplTapeTypes::ConstantValueData;
 
       using PassiveReal = PassiveRealType<Real>;
 
@@ -110,26 +98,18 @@
 
       static bool constexpr AllowJacobianOptimization = false;
       static bool constexpr HasPrimalValues = true;
-      static bool constexpr LinearIndexHandling = TapeTypes::IsLinearIndexHandler;
-      static bool constexpr RequiresPrimalRestore = !TapeTypes::IsLinearIndexHandler;
+      static bool constexpr LinearIndexHandling = ImplTapeTypes::IsLinearIndexHandler;
+      static bool constexpr RequiresPrimalRestore = !ImplTapeTypes::IsLinearIndexHandler;
 
     protected:
 
-<<<<<<< HEAD
+      static EvalHandle const jacobianExpressions[Config::MaxArgumentSize];
+
       MemberStore<IndexManager, Impl, ImplTapeTypes::IsStaticIndexHandler> indexManager;
-      StatementVector statementVector;
-      RhsIdentifierVector rhsIdentiferVector;
-      PassiveValueVector passiveValueVector;
-      ConstantValueVector constantValueVector;
-=======
-      static EvalHandle const jacobianExpressions[Config::MaxArgumentSize];
-
-      MemberStore<IndexManager, Impl, TapeTypes::IsStaticIndexHandler> indexManager;
       StatementData statementData;
       RhsIdentifierData rhsIdentiferData;
       PassiveValueData passiveValueData;
       ConstantValueData constantValueData;
->>>>>>> 5d2d11e5
 
       std::vector<Gradient> adjoints;
       std::vector<Real> primals;
@@ -192,22 +172,13 @@
 
         Base::init(&constantValueData);
 
-<<<<<<< HEAD
         Base::options.insert(TapeParameters::AdjointSize);
         Base::options.insert(TapeParameters::ConstantValuesSize);
+        Base::options.insert(TapeParameters::LargestIdentifier);
         Base::options.insert(TapeParameters::PassiveValuesSize);
         Base::options.insert(TapeParameters::RhsIdentifiersSize);
         Base::options.insert(TapeParameters::PrimalSize);
         Base::options.insert(TapeParameters::StatementSize);
-=======
-        Base::options.insert(ConfigurationOption::AdjointSize);
-        Base::options.insert(ConfigurationOption::ConstantValuesSize);
-        Base::options.insert(ConfigurationOption::LargestIdentifier);
-        Base::options.insert(ConfigurationOption::PassiveValuesSize);
-        Base::options.insert(ConfigurationOption::RhsIdentifiersSize);
-        Base::options.insert(ConfigurationOption::PrimalSize);
-        Base::options.insert(ConfigurationOption::StatementSize);
->>>>>>> 5d2d11e5
       }
 
       /*******************************************************************************
@@ -383,13 +354,8 @@
         checkPrimalSize(generatedNewIndex);
 
         Real& primalEntry = primals[value.cast().getIdentifier()];
-<<<<<<< HEAD
         if(ImplTapeTypes::IsLinearIndexHandler) {
-          statementVector.reserveItems(1);
-=======
-        if(TapeTypes::IsLinearIndexHandler) {
           statementData.reserveItems(1);
->>>>>>> 5d2d11e5
           cast().pushStmtData(value.cast().getIdentifier(), Config::StatementInputTag, primalEntry,
                               StatementEvaluator::template createHandle<Impl, Impl, Lhs>());
         }
@@ -538,19 +504,8 @@
 
         ADJOINT_VECTOR_TYPE* dataVector = wrapAdjointVector(vectorAccess, data);
 
-<<<<<<< HEAD
-        if(ImplTapeTypes::IsLinearIndexHandler) {
-          Wrap_internalEvaluateReverseVector evalFunc{};
-          Base::internalEvaluateExtFunc(start, end, evalFunc, vectorAccess,
-                                      primalData, dataVector, constantValueVector);
-        } else {
-          Base::internalEvaluateExtFunc(start, end, internalEvaluateReverseVector, vectorAccess,
-                                        primalData, dataVector, constantValueVector);
-        }
-=======
         Base::internalEvaluateExtFunc(start, end, internalEvaluateReverseVector, vectorAccess,
                                       primalData, dataVector, constantValueData);
->>>>>>> 5d2d11e5
       }
 
     public:
@@ -658,93 +613,53 @@
           case TapeParameters::AdjointSize:
             return adjoints.size();
             break;
-<<<<<<< HEAD
           case TapeParameters::ConstantValuesSize:
-            return constantValueVector.getDataSize();
+            return constantValueData.getDataSize();
+            break;
+          case TapeParameters::LargestIdentifier:
+            return indexManager.get().getLargestAssignedIndex();
             break;
           case TapeParameters::PassiveValuesSize:
-            return passiveValueVector.getDataSize();
+            return passiveValueData.getDataSize();
             break;
           case TapeParameters::RhsIdentifiersSize:
-            return rhsIdentiferVector.getDataSize();
-=======
-          case ConfigurationOption::ConstantValuesSize:
-            return constantValueData.getDataSize();
-            break;
-          case ConfigurationOption::LargestIdentifier:
-            return indexManager.get().getLargestAssignedIndex();
-            break;
-          case ConfigurationOption::PassiveValuesSize:
-            return passiveValueData.getDataSize();
-            break;
-          case ConfigurationOption::RhsIdentifiersSize:
             return rhsIdentiferData.getDataSize();
->>>>>>> 5d2d11e5
             break;
         case TapeParameters::PrimalSize:
           return primals.size();
           break;
-<<<<<<< HEAD
-          case TapeParameters::StatementSize:
-            return statementVector.getDataSize();
-=======
-          case ConfigurationOption::StatementSize:
-            return statementData.getDataSize();
->>>>>>> 5d2d11e5
+        case TapeParameters::StatementSize:
+          return statementData.getDataSize();
           default:
             return Base::getParameter(parameter);
             break;
         }
       }
 
-<<<<<<< HEAD
       void setParameter(TapeParameters parameter, size_t value) {
         switch (parameter) {
           case TapeParameters::AdjointSize:
-            return adjoints.resize(value);
+            adjoints.resize(value);
             break;
           case TapeParameters::ConstantValuesSize:
-            return constantValueVector.resize(value);
+            constantValueData.resize(value);
+            break;
+          case TapeParameters::LargestIdentifier:
+            CODI_EXCEPTION("Tried to set a get only option.");
             break;
           case TapeParameters::PassiveValuesSize:
-            return passiveValueVector.resize(value);
+            passiveValueData.resize(value);
             break;
           case TapeParameters::RhsIdentifiersSize:
-            return rhsIdentiferVector.resize(value);
+            rhsIdentiferData.resize(value);
             break;
           case TapeParameters::PrimalSize:
-            return primals.resize(value);
+            primals.resize(value);
             break;
           case TapeParameters::StatementSize:
-            return statementVector.resize(value);
-          default:
-            return Base::setParameter(parameter, value);
-=======
-      void setOption(ConfigurationOption option, size_t value) {
-        switch (option) {
-          case ConfigurationOption::AdjointSize:
-            adjoints.resize(value);
-            break;
-          case ConfigurationOption::ConstantValuesSize:
-            constantValueData.resize(value);
-            break;
-          case ConfigurationOption::LargestIdentifier:
-            CODI_EXCEPTION("Tried to set a get only option.");
-            break;
-          case ConfigurationOption::PassiveValuesSize:
-            passiveValueData.resize(value);
-            break;
-          case ConfigurationOption::RhsIdentifiersSize:
-            rhsIdentiferData.resize(value);
-            break;
-          case ConfigurationOption::PrimalSize:
-            primals.resize(value);
-            break;
-          case ConfigurationOption::StatementSize:
             return statementData.resize(value);
           default:
-            Base::setOption(option, value);
->>>>>>> 5d2d11e5
+            Base::setParameter(parameter, value);
             break;
         }
       }
@@ -1219,12 +1134,12 @@
   struct JacobianExpression {};
 
   template<size_t size>
-  struct MaxNumberOfActiveTypeArguments<JacobianExpression<size>> {
+  struct NumberOfActiveTypeArguments<JacobianExpression<size>> {
       static size_t constexpr value = size;
   };
 
   template<size_t size>
-  struct MaxNumberOfConstantArguments<JacobianExpression<size>> {
+  struct NumberOfConstantTypeArguments<JacobianExpression<size>> {
       static size_t constexpr value = 0;
   };
 
