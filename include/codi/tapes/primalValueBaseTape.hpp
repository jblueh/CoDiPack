--- conflicted
+++ resolved
@@ -760,26 +760,16 @@
           /// @{
 
           /// Throws exception
-<<<<<<< HEAD
           template<typename Expr, typename... Args>
           static Real statementEvaluateForward(Args&&... args) {
-=======
-          template<typename Expr, typename ... Args>
-          static Real statementEvaluateForward(Args&& ... args) {
             CODI_UNUSED(args...);
->>>>>>> 2e48c742
             CODI_EXCEPTION("Forward evaluation of jacobian statement not possible.");
           }
 
           /// Throws exception
-<<<<<<< HEAD
           template<typename Expr, typename... Args>
           static Real statementEvaluatePrimal(Args&&... args) {
-=======
-          template<typename Expr, typename ... Args>
-          static Real statementEvaluatePrimal(Args&& ... args) {
             CODI_UNUSED(args...);
->>>>>>> 2e48c742
             CODI_EXCEPTION("Primal evaluation of jacobian statement not possible.");
           }
 
@@ -809,28 +799,18 @@
           /// @{
 
           /// Throws exception
-<<<<<<< HEAD
           template<typename Expr, typename... Args>
           static Real statementEvaluateForwardInner(Args&&... args) {
-=======
-          template<typename Expr, typename ... Args>
-          static Real statementEvaluateForwardInner(Args&& ... args) {
             CODI_UNUSED(args...);
->>>>>>> 2e48c742
             CODI_EXCEPTION("Forward evaluation of jacobian statement not possible.");
 
             return Real();
           }
 
           /// Throws exception
-<<<<<<< HEAD
           template<typename Expr, typename... Args>
           static Real statementEvaluatePrimalInner(Args&&... args) {
-=======
-          template<typename Expr, typename ... Args>
-          static Real statementEvaluatePrimalInner(Args&& ... args) {
             CODI_UNUSED(args...);
->>>>>>> 2e48c742
             CODI_EXCEPTION("Primal evaluation of jacobian statement not possible.");
 
             return Real();
@@ -929,12 +909,8 @@
 
       /// \copydoc codi::PositionalEvaluationTapeInterface::resetTo()
       CODI_INLINE void resetTo(Position const& pos) {
-<<<<<<< HEAD
-        internalResetPrimalValues(pos);
-=======
 
         cast().internalResetPrimalValues(pos);
->>>>>>> 2e48c742
 
         Base::resetTo(pos);
       }
@@ -950,14 +926,8 @@
 
         internalEvaluateReverse<false>(start, end, adjoints.data());
 
-<<<<<<< HEAD
         if (!TapeTypes::IsLinearIndexHandler) {
-          internalEvaluatePrimalStack(end, start);
-=======
-        if(!TapeTypes::IsLinearIndexHandler) {
-
           evaluatePrimal(end, start);
->>>>>>> 2e48c742
         }
       }
 
@@ -965,13 +935,8 @@
       void evaluateForwardKeepState(Position const& start, Position const& end) {
         checkAdjointSize(indexManager.get().getLargestAssignedIndex());
 
-<<<<<<< HEAD
         if (!TapeTypes::IsLinearIndexHandler) {
-          internalResetPrimalValues(end);
-=======
-        if(!TapeTypes::IsLinearIndexHandler) {
           cast().internalResetPrimalValues(end);
->>>>>>> 2e48c742
         }
 
         internalEvaluateForward<false>(start, end, adjoints.data());
@@ -1246,7 +1211,6 @@
                                                        JacobianExpression<size>>()
 
   /// Expression for manual statement pushes
-<<<<<<< HEAD
   template<typename TapeTypes, typename Impl>
   const typename TapeTypes::EvalHandle
       PrimalValueBaseTape<TapeTypes, Impl>::jacobianExpressions[Config::MaxArgumentSize] = {
@@ -1313,65 +1277,7 @@
           CREATE_EXPRESSION(240), CREATE_EXPRESSION(241), CREATE_EXPRESSION(242), CREATE_EXPRESSION(243),
           CREATE_EXPRESSION(244), CREATE_EXPRESSION(245), CREATE_EXPRESSION(246), CREATE_EXPRESSION(247),
           CREATE_EXPRESSION(248), CREATE_EXPRESSION(249), CREATE_EXPRESSION(250), CREATE_EXPRESSION(251),
-          CREATE_EXPRESSION(252), CREATE_EXPRESSION(253), CREATE_EXPRESSION(254)};
+          CREATE_EXPRESSION(252), CREATE_EXPRESSION(253)};
 
 #undef CREATE_EXPRESSION
-=======
-  template <typename TapeTypes, typename Impl>
-  const typename TapeTypes::EvalHandle PrimalValueBaseTape<TapeTypes, Impl>::jacobianExpressions[Config::MaxArgumentSize] = {
-    CREATE_EXPRESSION(0), CREATE_EXPRESSION(1), CREATE_EXPRESSION(2), CREATE_EXPRESSION(3), CREATE_EXPRESSION(4),
-    CREATE_EXPRESSION(5), CREATE_EXPRESSION(6), CREATE_EXPRESSION(7), CREATE_EXPRESSION(8), CREATE_EXPRESSION(9),
-    CREATE_EXPRESSION(10), CREATE_EXPRESSION(11), CREATE_EXPRESSION(12), CREATE_EXPRESSION(13), CREATE_EXPRESSION(14),
-    CREATE_EXPRESSION(15), CREATE_EXPRESSION(16), CREATE_EXPRESSION(17), CREATE_EXPRESSION(18), CREATE_EXPRESSION(19),
-    CREATE_EXPRESSION(20), CREATE_EXPRESSION(21), CREATE_EXPRESSION(22), CREATE_EXPRESSION(23), CREATE_EXPRESSION(24),
-    CREATE_EXPRESSION(25), CREATE_EXPRESSION(26), CREATE_EXPRESSION(27), CREATE_EXPRESSION(28), CREATE_EXPRESSION(29),
-    CREATE_EXPRESSION(30), CREATE_EXPRESSION(31), CREATE_EXPRESSION(32), CREATE_EXPRESSION(33), CREATE_EXPRESSION(34),
-    CREATE_EXPRESSION(35), CREATE_EXPRESSION(36), CREATE_EXPRESSION(37), CREATE_EXPRESSION(38), CREATE_EXPRESSION(39),
-    CREATE_EXPRESSION(40), CREATE_EXPRESSION(41), CREATE_EXPRESSION(42), CREATE_EXPRESSION(43), CREATE_EXPRESSION(44),
-    CREATE_EXPRESSION(45), CREATE_EXPRESSION(46), CREATE_EXPRESSION(47), CREATE_EXPRESSION(48), CREATE_EXPRESSION(49),
-    CREATE_EXPRESSION(50), CREATE_EXPRESSION(51), CREATE_EXPRESSION(52), CREATE_EXPRESSION(53), CREATE_EXPRESSION(54),
-    CREATE_EXPRESSION(55), CREATE_EXPRESSION(56), CREATE_EXPRESSION(57), CREATE_EXPRESSION(58), CREATE_EXPRESSION(59),
-    CREATE_EXPRESSION(60), CREATE_EXPRESSION(61), CREATE_EXPRESSION(62), CREATE_EXPRESSION(63), CREATE_EXPRESSION(64),
-    CREATE_EXPRESSION(65), CREATE_EXPRESSION(66), CREATE_EXPRESSION(67), CREATE_EXPRESSION(68), CREATE_EXPRESSION(69),
-    CREATE_EXPRESSION(70), CREATE_EXPRESSION(71), CREATE_EXPRESSION(72), CREATE_EXPRESSION(73), CREATE_EXPRESSION(74),
-    CREATE_EXPRESSION(75), CREATE_EXPRESSION(76), CREATE_EXPRESSION(77), CREATE_EXPRESSION(78), CREATE_EXPRESSION(79),
-    CREATE_EXPRESSION(80), CREATE_EXPRESSION(81), CREATE_EXPRESSION(82), CREATE_EXPRESSION(83), CREATE_EXPRESSION(84),
-    CREATE_EXPRESSION(85), CREATE_EXPRESSION(86), CREATE_EXPRESSION(87), CREATE_EXPRESSION(88), CREATE_EXPRESSION(89),
-    CREATE_EXPRESSION(90), CREATE_EXPRESSION(91), CREATE_EXPRESSION(92), CREATE_EXPRESSION(93), CREATE_EXPRESSION(94),
-    CREATE_EXPRESSION(95), CREATE_EXPRESSION(96), CREATE_EXPRESSION(97), CREATE_EXPRESSION(98), CREATE_EXPRESSION(99),
-    CREATE_EXPRESSION(100), CREATE_EXPRESSION(101), CREATE_EXPRESSION(102), CREATE_EXPRESSION(103), CREATE_EXPRESSION(104),
-    CREATE_EXPRESSION(105), CREATE_EXPRESSION(106), CREATE_EXPRESSION(107), CREATE_EXPRESSION(108), CREATE_EXPRESSION(109),
-    CREATE_EXPRESSION(110), CREATE_EXPRESSION(111), CREATE_EXPRESSION(112), CREATE_EXPRESSION(113), CREATE_EXPRESSION(114),
-    CREATE_EXPRESSION(115), CREATE_EXPRESSION(116), CREATE_EXPRESSION(117), CREATE_EXPRESSION(118), CREATE_EXPRESSION(119),
-    CREATE_EXPRESSION(120), CREATE_EXPRESSION(121), CREATE_EXPRESSION(122), CREATE_EXPRESSION(123), CREATE_EXPRESSION(124),
-    CREATE_EXPRESSION(125), CREATE_EXPRESSION(126), CREATE_EXPRESSION(127), CREATE_EXPRESSION(128), CREATE_EXPRESSION(129),
-    CREATE_EXPRESSION(130), CREATE_EXPRESSION(131), CREATE_EXPRESSION(132), CREATE_EXPRESSION(133), CREATE_EXPRESSION(134),
-    CREATE_EXPRESSION(135), CREATE_EXPRESSION(136), CREATE_EXPRESSION(137), CREATE_EXPRESSION(138), CREATE_EXPRESSION(139),
-    CREATE_EXPRESSION(140), CREATE_EXPRESSION(141), CREATE_EXPRESSION(142), CREATE_EXPRESSION(143), CREATE_EXPRESSION(144),
-    CREATE_EXPRESSION(145), CREATE_EXPRESSION(146), CREATE_EXPRESSION(147), CREATE_EXPRESSION(148), CREATE_EXPRESSION(149),
-    CREATE_EXPRESSION(150), CREATE_EXPRESSION(151), CREATE_EXPRESSION(152), CREATE_EXPRESSION(153), CREATE_EXPRESSION(154),
-    CREATE_EXPRESSION(155), CREATE_EXPRESSION(156), CREATE_EXPRESSION(157), CREATE_EXPRESSION(158), CREATE_EXPRESSION(159),
-    CREATE_EXPRESSION(160), CREATE_EXPRESSION(161), CREATE_EXPRESSION(162), CREATE_EXPRESSION(163), CREATE_EXPRESSION(164),
-    CREATE_EXPRESSION(165), CREATE_EXPRESSION(166), CREATE_EXPRESSION(167), CREATE_EXPRESSION(168), CREATE_EXPRESSION(169),
-    CREATE_EXPRESSION(170), CREATE_EXPRESSION(171), CREATE_EXPRESSION(172), CREATE_EXPRESSION(173), CREATE_EXPRESSION(174),
-    CREATE_EXPRESSION(175), CREATE_EXPRESSION(176), CREATE_EXPRESSION(177), CREATE_EXPRESSION(178), CREATE_EXPRESSION(179),
-    CREATE_EXPRESSION(180), CREATE_EXPRESSION(181), CREATE_EXPRESSION(182), CREATE_EXPRESSION(183), CREATE_EXPRESSION(184),
-    CREATE_EXPRESSION(185), CREATE_EXPRESSION(186), CREATE_EXPRESSION(187), CREATE_EXPRESSION(188), CREATE_EXPRESSION(189),
-    CREATE_EXPRESSION(190), CREATE_EXPRESSION(191), CREATE_EXPRESSION(192), CREATE_EXPRESSION(193), CREATE_EXPRESSION(194),
-    CREATE_EXPRESSION(195), CREATE_EXPRESSION(196), CREATE_EXPRESSION(197), CREATE_EXPRESSION(198), CREATE_EXPRESSION(199),
-    CREATE_EXPRESSION(200), CREATE_EXPRESSION(201), CREATE_EXPRESSION(202), CREATE_EXPRESSION(203), CREATE_EXPRESSION(204),
-    CREATE_EXPRESSION(205), CREATE_EXPRESSION(206), CREATE_EXPRESSION(207), CREATE_EXPRESSION(208), CREATE_EXPRESSION(209),
-    CREATE_EXPRESSION(210), CREATE_EXPRESSION(211), CREATE_EXPRESSION(212), CREATE_EXPRESSION(213), CREATE_EXPRESSION(214),
-    CREATE_EXPRESSION(215), CREATE_EXPRESSION(216), CREATE_EXPRESSION(217), CREATE_EXPRESSION(218), CREATE_EXPRESSION(219),
-    CREATE_EXPRESSION(220), CREATE_EXPRESSION(221), CREATE_EXPRESSION(222), CREATE_EXPRESSION(223), CREATE_EXPRESSION(224),
-    CREATE_EXPRESSION(225), CREATE_EXPRESSION(226), CREATE_EXPRESSION(227), CREATE_EXPRESSION(228), CREATE_EXPRESSION(229),
-    CREATE_EXPRESSION(230), CREATE_EXPRESSION(231), CREATE_EXPRESSION(232), CREATE_EXPRESSION(233), CREATE_EXPRESSION(234),
-    CREATE_EXPRESSION(235), CREATE_EXPRESSION(236), CREATE_EXPRESSION(237), CREATE_EXPRESSION(238), CREATE_EXPRESSION(239),
-    CREATE_EXPRESSION(240), CREATE_EXPRESSION(241), CREATE_EXPRESSION(242), CREATE_EXPRESSION(243), CREATE_EXPRESSION(244),
-    CREATE_EXPRESSION(245), CREATE_EXPRESSION(246), CREATE_EXPRESSION(247), CREATE_EXPRESSION(248), CREATE_EXPRESSION(249),
-    CREATE_EXPRESSION(250), CREATE_EXPRESSION(251), CREATE_EXPRESSION(252), CREATE_EXPRESSION(253)
-  };
-
-  #undef CREATE_EXPRESSION
->>>>>>> 2e48c742
 }