--- conflicted
+++ resolved
@@ -326,14 +326,9 @@
       void pushExternalFunction(ExternalFunction<Impl> const& extFunc) {
         if (CODI_ENABLE_CHECK(Config::CheckTapeActivity, cast().isActive())) {
           externalFunctionData.reserveItems(1);
-<<<<<<< HEAD
-          externalFunctionData.pushData(extFunc,
-                                        externalFunctionData.getPosition().inner);  // TODO: Add getInner zum Interface?
-=======
           NestedPosition innerPosition =
               externalFunctionData.template extractPosition<NestedPosition>(externalFunctionData.getPosition());
           externalFunctionData.pushData(extFunc, innerPosition);
->>>>>>> 2e48c742
         }
       }
 
