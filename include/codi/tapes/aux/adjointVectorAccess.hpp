#pragma once

#include <cstddef>

#include "../../aux/macros.hpp"
#include "../../config.h"
#include "../../tools/data/direction.hpp"
#include "../../traits/realTraits.hpp"
#include "vectorAccessInterface.hpp"

/** \copydoc codi::Namespace */
namespace codi {

  /**
   * @brief Implementation of VectorAccessInterface for adjoint vectors.
   *
   * The adjoint vector is used as is, it needs to have the correct size. No bounds checking is performed
   *
   * @tparam _Real        The computation type of a tape usually defined by ActiveType::Real.
   * @tparam _Identifier  The adjoint/tangent identification of a tape usually defined by ActiveType::Identifier.
   * @tparam _Gradient    The gradient type of a tape usually defined by ActiveType::Gradient.
   */
  template<typename _Real, typename _Identifier, typename _Gradient>
  struct AdjointVectorAccess : public VectorAccessInterface<_Real, _Identifier>  {

      using Real = CODI_DECLARE_DEFAULT(_Real, double); ///< See AdjointVectorAccess
      using Identifier = CODI_DECLARE_DEFAULT(_Identifier, int);  ///< See AdjointVectorAccess
      using Gradient = CODI_DECLARE_DEFAULT(_Gradient, double); ///< See AdjointVectorAccess

    private:

      Gradient* adjointVector; ///< Pointer to the gradient vector

<<<<<<< HEAD
      Gradient lhs; ///< Temporary storage for indirect adjoint or tangent updates.

    public:


      /// Size of adjointVector needs to big enough to. No bounds checking is performed.
=======
>>>>>>> 71f29547
      AdjointVectorAccess(Gradient* adjointVector) :
        adjointVector(adjointVector),
        lhs() {}

      /*******************************************************************************/
      /// @name Misc

      /// \copydoc VectorAccessInterface::getVectorSize
      size_t getVectorSize() const {
        return GradientTraits::dim<Gradient>();
      }

      /// \copydoc VectorAccessInterface::isLhsZero
      bool isLhsZero() {
        return isTotalZero(lhs);
      }

      /*******************************************************************************/
      /// @name Indirect adjoint access

      /// \copydoc VectorAccessInterface::setLhsAdjoint
      void setLhsAdjoint(Identifier const& index) {
        lhs = adjointVector[index];
        adjointVector[index] = Gradient();
      }

      /// \copydoc VectorAccessInterface::updateAdjointWithLhs
      void updateAdjointWithLhs(Identifier const& index, Real const& jacobi) {
        adjointVector[index] += jacobi * lhs;
      }

      /*******************************************************************************/
      /// @name Indirect tangent access


      /// \copydoc VectorAccessInterface::setLhsTangent
      void setLhsTangent(Identifier const& index) {
        adjointVector[index] = lhs;
        lhs = Gradient();
      }

      /// \copydoc VectorAccessInterface::updateTangentWithLhs
      void updateTangentWithLhs(Identifier const& index, Real const& jacobi) {
        lhs +=  jacobi * adjointVector[index];
      }

      /*******************************************************************************/
      /// @name Direct adjoint access


      /// \copydoc VectorAccessInterface::resetAdjoint
      void resetAdjoint(Identifier const& index, size_t dim) {
        GradientTraits::at(adjointVector[index], dim) = typename GradientTraits::Real<Gradient>();
      }

      /// \copydoc VectorAccessInterface::resetAdjointVec
      void resetAdjointVec(Identifier const& index) {
        adjointVector[index] = Gradient();
      }

      /// \copydoc VectorAccessInterface::getAdjoint
      Real getAdjoint(Identifier const& index, size_t dim) {
        CODI_UNUSED(dim);

        return (Real) GradientTraits::at(adjointVector[index], dim);
      }

      /// \copydoc VectorAccessInterface::getAdjointVec
      void getAdjointVec(Identifier const& index, Real* const vec) {
        for (size_t i = 0; i < getVectorSize(); ++i) {
          vec[i] = (Real) GradientTraits::at(adjointVector[index], i);
        }
      }

      /// \copydoc VectorAccessInterface::updateAdjoint
      void updateAdjoint(Identifier const& index, size_t dim, Real const& adjoint) {
        GradientTraits::at(adjointVector[index], dim) += adjoint;
      }

      /// \copydoc VectorAccessInterface::updateAdjointVec
      void updateAdjointVec(Identifier const& index, Real const* const vec) {
        for (size_t i = 0; i < getVectorSize(); ++i) {
          GradientTraits::at(adjointVector[index], i) += vec[i];
        }
      }

<<<<<<< HEAD
      /*******************************************************************************/
      /// @name Primal access
=======
      void setLhsAdjoint(Identifier const& index) {
        lhs = adjointVector[index];
        adjointVector[index] = Gradient();
      }

      void updateAdjointWithLhs(Identifier const& index, Real const& jacobi) {
        adjointVector[index] += jacobi * lhs;
      }

      void setLhsTangent(Identifier const& index) {
        adjointVector[index] = lhs;
        lhs = Gradient();
      }

      bool isLhsZero() {
        return isTotalZero(lhs);
      }

      void updateTangentWithLhs(Identifier const& index, Real const& jacobi) {
        lhs += jacobi * adjointVector[index];
      }
>>>>>>> 71f29547

      /// \copydoc VectorAccessInterface::setPrimal <br><br>
      /// Implementation: Not implemented, empty function
      void setPrimal(Identifier const& index, Real const& primal) {
        CODI_UNUSED(index, primal);
      }

      /// \copydoc VectorAccessInterface::getPrimal <br><br>
      /// Implementation: Not implemented, returns zero
      Real getPrimal(Identifier const& index) {
        CODI_UNUSED(index);

        return Real();
      }

      /// \copydoc VectorAccessInterface::setPrimal <br><br>
      /// Implementation: Always returns false
      bool hasPrimals() {
        return false;
      }
  };
}
<|MERGE_RESOLUTION|>--- conflicted
+++ resolved
@@ -31,15 +31,12 @@
 
       Gradient* adjointVector; ///< Pointer to the gradient vector
 
-<<<<<<< HEAD
       Gradient lhs; ///< Temporary storage for indirect adjoint or tangent updates.
 
     public:
 
 
       /// Size of adjointVector needs to big enough to. No bounds checking is performed.
-=======
->>>>>>> 71f29547
       AdjointVectorAccess(Gradient* adjointVector) :
         adjointVector(adjointVector),
         lhs() {}
@@ -126,32 +123,8 @@
         }
       }
 
-<<<<<<< HEAD
       /*******************************************************************************/
       /// @name Primal access
-=======
-      void setLhsAdjoint(Identifier const& index) {
-        lhs = adjointVector[index];
-        adjointVector[index] = Gradient();
-      }
-
-      void updateAdjointWithLhs(Identifier const& index, Real const& jacobi) {
-        adjointVector[index] += jacobi * lhs;
-      }
-
-      void setLhsTangent(Identifier const& index) {
-        adjointVector[index] = lhs;
-        lhs = Gradient();
-      }
-
-      bool isLhsZero() {
-        return isTotalZero(lhs);
-      }
-
-      void updateTangentWithLhs(Identifier const& index, Real const& jacobi) {
-        lhs += jacobi * adjointVector[index];
-      }
->>>>>>> 71f29547
 
       /// \copydoc VectorAccessInterface::setPrimal <br><br>
       /// Implementation: Not implemented, empty function
