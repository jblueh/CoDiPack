--- conflicted
+++ resolved
@@ -144,185 +144,9 @@
 
       /// @}
       /*******************************************************************************/
-<<<<<<< HEAD
       /// @name Functions from ReverseTapeInterface
       /// @{
 
-=======
-      /// @name Functions from InternalStatementRecordingTapeInterface
-      /// @{
-
-      /// \copydoc codi::InternalStatementRecordingTapeInterface::initIdentifier()
-      template<typename Real>
-      CODI_INLINE void initIdentifier(Real& value, Identifier& identifier) {
-        CODI_UNUSED(value);
-
-        identifier = IndexManager::InactiveIndex;
-      }
-
-      /// \copydoc codi::InternalStatementRecordingTapeInterface::destroyIdentifier()
-      template<typename Real>
-      CODI_INLINE void destroyIdentifier(Real& value, Identifier& identifier) {
-        CODI_UNUSED(value);
-
-        indexManager.get().freeIndex(identifier);
-      }
-
-      /// @}
-
-    protected:
-
-      /// Pushes Jacobians and indices to the tape.
-      struct PushJacobianLogic : public JacobianComputationLogic<PushJacobianLogic> {
-        public:
-          /// General implementation. Checks for invalid and passive values/Jacobians.
-          template<typename Node, typename Jacobian, typename DataVector>
-          CODI_INLINE void handleJacobianOnActive(Node const& node, Jacobian jacobianExpr, DataVector& dataVector) {
-            Real jacobian = ComputationTraits::adjointConversion<Real>(jacobianExpr);
-
-            if (CODI_ENABLE_CHECK(Config::CheckZeroIndex, 0 != node.getIdentifier())) {
-              if (CODI_ENABLE_CHECK(Config::IgnoreInvalidJacobians, RealTraits::isTotalFinite(jacobian))) {
-                if (CODI_ENABLE_CHECK(Config::CheckJacobianIsZero, !RealTraits::isTotalZero(jacobian))) {
-                  dataVector.pushData(jacobian, node.getIdentifier());
-                }
-              }
-            }
-          }
-
-          /// Specialization for ReferenceActiveType nodes. Delays Jacobian push.
-          template<typename Type, typename Jacobian, typename DataVector>
-          CODI_INLINE void handleJacobianOnActive(ReferenceActiveType<Type> const& node, Jacobian jacobianExpr,
-                                                  DataVector& dataVector) {
-            CODI_UNUSED(dataVector);
-
-            Real jacobian = ComputationTraits::adjointConversion<Real>(jacobianExpr);
-
-            if (CODI_ENABLE_CHECK(Config::IgnoreInvalidJacobians, RealTraits::isTotalFinite(jacobian))) {
-              // Do a delayed push for these leaf nodes, accumulate the jacobian in the local member.
-              node.jacobian += jacobian;
-            }
-          }
-      };
-
-      /// Pushes all delayed Jacobians.
-      struct PushDelayedJacobianLogic : public ForEachLeafLogic<PushDelayedJacobianLogic> {
-        public:
-
-          /// Specialization for ReferenceActiveType nodes. Pushes the delayed Jacobian.
-          template<typename Type, typename DataVector>
-          CODI_INLINE void handleActive(ReferenceActiveType<Type> const& node, DataVector& dataVector) {
-            if (CODI_ENABLE_CHECK(Config::CheckZeroIndex, 0 != node.getIdentifier())) {
-              if (CODI_ENABLE_CHECK(Config::CheckJacobianIsZero, !RealTraits::isTotalZero(node.jacobian))) {
-                dataVector.pushData(node.jacobian, node.getIdentifier());
-
-                // Reset the jacobian here such that it is not pushed multiple times and ready for the next store.
-                node.jacobian = Real();
-              }
-            }
-          }
-
-          using ForEachLeafLogic<PushDelayedJacobianLogic>::handleActive;
-      };
-
-      /// Push Jacobians and delayed Jacobians to the tape.
-      template<typename Rhs>
-      CODI_INLINE void pushJacobians(ExpressionInterface<Real, Rhs> const& rhs) {
-        PushJacobianLogic pushJacobianLogic;
-        PushDelayedJacobianLogic pushDelayedJacobianLogic;
-
-#if CODI_RemoveDuplicateJacobianArguments
-        auto& insertVector = jacobianSorter;
-#else
-        auto& insertVector = jacobianData;
-#endif
-
-        pushJacobianLogic.eval(rhs.cast(), Real(1.0), insertVector);
-        pushDelayedJacobianLogic.eval(rhs.cast(), insertVector);
-
-#if CODI_RemoveDuplicateJacobianArguments
-        jacobianSorter.storeData(jacobianData);
-#endif
-      }
-
-    public:
-
-      /// @{
-
-      /// \copydoc codi::InternalStatementRecordingTapeInterface::store()
-      template<typename Lhs, typename Rhs>
-      CODI_INLINE void store(LhsExpressionInterface<Real, Gradient, Impl, Lhs>& lhs,
-                             ExpressionInterface<Real, Rhs> const& rhs) {
-        if (CODI_ENABLE_CHECK(Config::CheckTapeActivity, cast().isActive())) {
-          size_t constexpr MaxArgs = ExpressionTraits::NumberOfActiveTypeArguments<Rhs>::value;
-
-          codiAssert(MaxArgs < Config::MaxArgumentSize);
-
-          statementData.reserveItems(1);
-          typename JacobianData::InternalPosHandle jacobianStart = jacobianData.reserveItems(MaxArgs);
-
-          pushJacobians(rhs);
-
-          size_t numberOfArguments = jacobianData.getPushedDataCount(jacobianStart);
-          if (CODI_ENABLE_CHECK(Config::CheckEmptyStatements, 0 != numberOfArguments)) {
-            indexManager.get().assignIndex(lhs.cast().getIdentifier());
-            cast().pushStmtData(lhs.cast().getIdentifier(), (Config::ArgumentSize)numberOfArguments);
-          } else {
-            indexManager.get().freeIndex(lhs.cast().getIdentifier());
-          }
-        } else {
-          indexManager.get().freeIndex(lhs.cast().getIdentifier());
-        }
-
-        lhs.cast().value() = rhs.cast().getValue();
-      }
-
-      /// \copydoc codi::InternalStatementRecordingTapeInterface::store() <br>
-      /// Optimization for copy statements.
-      template<typename Lhs, typename Rhs>
-      CODI_INLINE void store(LhsExpressionInterface<Real, Gradient, Impl, Lhs>& lhs,
-                             LhsExpressionInterface<Real, Gradient, Impl, Rhs> const& rhs) {
-        if (CODI_ENABLE_CHECK(Config::CheckTapeActivity, cast().isActive())) {
-          if (IndexManager::CopyNeedsStatement || !Config::CopyOptimization) {
-            store<Lhs, Rhs>(lhs, static_cast<ExpressionInterface<Real, Rhs> const&>(rhs));
-          } else {
-            indexManager.get().copyIndex(lhs.cast().getIdentifier(), rhs.cast().getIdentifier());
-          }
-        } else {
-          indexManager.get().freeIndex(lhs.cast().getIdentifier());
-        }
-
-        lhs.cast().value() = rhs.cast().getValue();
-      }
-
-      /// \copydoc codi::InternalStatementRecordingTapeInterface::store() <br>
-      /// Specialization for passive assignments.
-      template<typename Lhs>
-      CODI_INLINE void store(LhsExpressionInterface<Real, Gradient, Impl, Lhs>& lhs, Real const& rhs) {
-        indexManager.get().freeIndex(lhs.cast().getIdentifier());
-
-        lhs.cast().value() = rhs;
-      }
-
-      /// @}
-      /*******************************************************************************/
-      /// @name Functions from ReverseTapeInterface
-      /// @{
-
-      /// \copydoc codi::ReverseTapeInterface::registerInput()
-      template<typename Lhs>
-      CODI_INLINE void registerInput(LhsExpressionInterface<Real, Gradient, Impl, Lhs>& value) {
-        if (TapeTypes::IsLinearIndexHandler) {
-          statementData.reserveItems(1);
-        }
-
-        indexManager.get().assignUnusedIndex(value.cast().getIdentifier());
-
-        if (TapeTypes::IsLinearIndexHandler) {
-          cast().pushStmtData(value.cast().getIdentifier(), Config::StatementInputTag);
-        }
-      }
-
->>>>>>> d720be32
       /// \copydoc codi::ReverseTapeInterface::clearAdjoints()
       CODI_INLINE void clearAdjoints() {
         for (Gradient& gradient : adjoints) {
