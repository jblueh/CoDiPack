--- conflicted
+++ resolved
@@ -140,11 +140,7 @@
       /// \copydoc codi::InternalStatementRecordingTapeInterface::store() <br>
       /// Specialization for passive assignments.
       template<typename Lhs>
-<<<<<<< HEAD
-      CODI_INLINE void store(LhsExpressionInterface<Real, Gradient, ForwardEvaluation, Lhs>& lhs, PassiveReal const& rhs) {
-=======
-      void store(LhsExpressionInterface<Real, Gradient, ForwardEvaluation, Lhs>& lhs, Real const& rhs) {
->>>>>>> 553e88a8
+      CODI_INLINE void store(LhsExpressionInterface<Real, Gradient, ForwardEvaluation, Lhs>& lhs, Real const& rhs) {
         lhs.cast().value() = rhs;
         lhs.cast().gradient() = Gradient();
       }
