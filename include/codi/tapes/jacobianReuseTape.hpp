#pragma once

#include <algorithm>
#include <type_traits>

#include "../aux/macros.hpp"
#include "../config.h"
#include "../expressions/lhsExpressionInterface.hpp"
#include "../expressions/logic/compileTimeTraversalLogic.hpp"
#include "../expressions/logic/traversalLogic.hpp"
#include "../traits/expressionTraits.hpp"
#include "data/chunk.hpp"
#include "indices/indexManagerInterface.hpp"
#include "interfaces/reverseTapeInterface.hpp"
#include "jacobianBaseTape.hpp"

/** \copydoc codi::Namespace */
namespace codi {

  /**
   * @brief Final implementation for a Jacobian tape with a reuse index management.
   *
   * This class implements the interface methods from the JacobianBaseTape.
   *
   * @tparam _TapeTypes  JacobianTapeTypes definition.
   */
  template<typename _TapeTypes>
  struct JacobianReuseTape : public JacobianBaseTape<_TapeTypes, JacobianReuseTape<_TapeTypes>> {
    public:

      using TapeTypes = CODI_DD(_TapeTypes, CODI_T(JacobianTapeTypes<double, double, IndexManagerInterface<int>,
                                                                     DefaultChunkedData>));  ///< See JacobianReuseTape

      using Base = JacobianBaseTape<TapeTypes, JacobianReuseTape>;  ///< Base class abbreviation
      friend Base;  ///< Allow the base class to call protected and private methods.

      using Real = typename TapeTypes::Real;                    ///< See TapeTypesInterface.
      using Gradient = typename TapeTypes::Gradient;            ///< See TapeTypesInterface.
      using IndexManager = typename TapeTypes::IndexManager;    ///< See TapeTypesInterface.
      using Identifier = typename TapeTypes::Identifier;        ///< See TapeTypesInterface.
      using Position = typename Base::Position;                 ///< See TapeTypesInterface.
      using StatementData = typename TapeTypes::StatementData;  ///< See JacobianTapeTypes

      static_assert(!IndexManager::IsLinear, "This class requires an index manager with a reuse scheme.");

      /// Constructor
      JacobianReuseTape() : Base() {}

      using Base::clearAdjoints;

      /// \copydoc codi::PositionalEvaluationTapeInterface::clearAdjoints
      void clearAdjoints(Position const& start, Position const& end) {
        // clear adjoints
<<<<<<< HEAD
        auto clearFunc = [this](Config::ArgumentSize* stmtSize, Identifier* index) {
          CODI_UNUSED(stmtSize);

          if (*index < this->adjoints.size()) {
=======
        auto clearFunc = [this] (Identifier* index, Config::ArgumentSize* stmtSize) {
          CODI_UNUSED(stmtSize);

          if (*index < (Identifier)this->adjoints.size()) {
>>>>>>> 2e48c742
            this->adjoints[*index] = Gradient();
          }
        };

        using StmtPosition = typename StatementData::Position;
        StmtPosition startStmt = this->externalFunctionData.template extractPosition<StmtPosition>(start);
        StmtPosition endStmt = this->externalFunctionData.template extractPosition<StmtPosition>(end);

        this->statementData.forEachReverse(startStmt, endStmt, clearFunc);
      }

    protected:

      /// Both arguments are pushed to the tape.
      CODI_INLINE void pushStmtData(Identifier const& index, Config::ArgumentSize const& numberOfArguments) {
        this->statementData.pushData(index, numberOfArguments);
      }

      /// \copydoc codi::JacobianBaseTape::internalEvaluateForwardStack
      template<typename Adjoint>
      CODI_INLINE static void internalEvaluateForwardStack(
          /* data from call */
          Adjoint* adjointVector,
          /* data from jacobian vector */
          size_t& curJacobianPos, size_t const& endJacobianPos, Real const* const rhsJacobians,
          Identifier const* const rhsIdentifiers,
          /* data from statement vector */
          size_t& curStmtPos, size_t const& endStmtPos, Identifier const* const lhsIdentifiers,
          Config::ArgumentSize const* const numberOfJacobians) {
        CODI_UNUSED(endJacobianPos);

        while (curStmtPos < endStmtPos) {
          Adjoint lhsAdjoint = Adjoint();
          Base::incrementTangents(adjointVector, lhsAdjoint, numberOfJacobians[curStmtPos], curJacobianPos,
                                  rhsJacobians, rhsIdentifiers);

          adjointVector[lhsIdentifiers[curStmtPos]] = lhsAdjoint;

          curStmtPos += 1;
        }
      }

      /// \copydoc codi::JacobianBaseTape::internalEvaluateReverseStack
      template<typename Adjoint>
      CODI_INLINE static void internalEvaluateReverseStack(
          /* data from call */
          Adjoint* adjointVector,
          /* data from jacobianData */
          size_t& curJacobianPos, size_t const& endJacobianPos, Real const* const rhsJacobians,
          Identifier const* const rhsIdentifiers,
          /* data from statementData */
          size_t& curStmtPos, size_t const& endStmtPos, Identifier const* const lhsIdentifiers,
          Config::ArgumentSize const* const numberOfJacobians) {
        CODI_UNUSED(endJacobianPos);

        while (curStmtPos > endStmtPos) {
          curStmtPos -= 1;

          Adjoint const lhsAdjoint = adjointVector[lhsIdentifiers[curStmtPos]];
          adjointVector[lhsIdentifiers[curStmtPos]] = Adjoint();

          Base::incrementAdjoints(adjointVector, lhsAdjoint, numberOfJacobians[curStmtPos], curJacobianPos,
                                  rhsJacobians, rhsIdentifiers);
        }
      }
  };
}<|MERGE_RESOLUTION|>--- conflicted
+++ resolved
@@ -51,17 +51,10 @@
       /// \copydoc codi::PositionalEvaluationTapeInterface::clearAdjoints
       void clearAdjoints(Position const& start, Position const& end) {
         // clear adjoints
-<<<<<<< HEAD
-        auto clearFunc = [this](Config::ArgumentSize* stmtSize, Identifier* index) {
-          CODI_UNUSED(stmtSize);
-
-          if (*index < this->adjoints.size()) {
-=======
         auto clearFunc = [this] (Identifier* index, Config::ArgumentSize* stmtSize) {
           CODI_UNUSED(stmtSize);
 
           if (*index < (Identifier)this->adjoints.size()) {
->>>>>>> 2e48c742
             this->adjoints[*index] = Gradient();
           }
         };
