--- conflicted
+++ resolved
@@ -17,17 +17,13 @@
 /** \copydoc codi::Namespace */
 namespace codi {
 
-  template<typename _TapeTypes>
-  struct JacobianReuseTape : public JacobianBaseTape<_TapeTypes, JacobianReuseTape<_TapeTypes>> {
+  template<typename _ImplTapeTypes>
+  struct JacobianReuseTape : public JacobianBaseTape<_ImplTapeTypes, JacobianReuseTape<_ImplTapeTypes>> {
     public:
 
-<<<<<<< HEAD
-      using ImplTapeTypes = DECLARE_DEFAULT(_TapeTypes, TEMPLATE(JacobianTapeTypes<double, double, IndexManagerInterface<int>));
-=======
-      using TapeTypes = CODI_DECLARE_DEFAULT(_TapeTypes, CODI_TEMPLATE(JacobianTapeTypes<double, double, IndexManagerInterface<int>, DefaultChunkedData>));
->>>>>>> 5d2d11e5
+      using ImplTapeTypes = CODI_DECLARE_DEFAULT(_ImplTapeTypes, CODI_TEMPLATE(JacobianTapeTypes<double, double, IndexManagerInterface<int>, DefaultChunkedData>));
 
-      using Base = JacobianBaseTape<_TapeTypes, JacobianReuseTape>;
+      using Base = JacobianBaseTape<ImplTapeTypes, JacobianReuseTape>;
       friend Base;
 
       using Real = typename ImplTapeTypes::Real;
@@ -35,11 +31,7 @@
       using IndexManager = typename ImplTapeTypes::IndexManager;
       using Identifier = typename ImplTapeTypes::Identifier;
       using Position = typename Base::Position;
-<<<<<<< HEAD
-      using StatementVector = typename ImplTapeTypes::StatementVector;
-=======
-      using StatementData = typename TapeTypes::StatementData;
->>>>>>> 5d2d11e5
+      using StatementData = typename ImplTapeTypes::StatementData;
 
       static_assert(!IndexManager::IsLinear, "This class requires an index manager with a reuse scheme.");
 
