--- conflicted
+++ resolved
@@ -764,90 +764,11 @@
     CODI_UNUSED(result);
     return -1.0;
   }
-<<<<<<< HEAD
-
-  /*
-   * Enable mathematical functions with one argument.
-   *
-   * @param              OP   The name of the implementing class.
-   * @param            FUNC   The name of the function. FUNC(a) should be a valid call.
-   * @param DERIVATIVE_FUNC   The name of the function for the derivative calculation.
-   */
-  # define CODI_DEFINE_UNARY_FUNCTION(OP, FUNC, DERIVATIVE_FUNC)  \
-    /* predefine the struct and the function for higher order derivatives */\
-    template<typename Real, class A> struct OP; \
-    template <typename Real, class A> \
-    inline  codi:: OP<Real, A> FUNC(const codi::Expression<Real, A>& a); \
-    \
-    using std:: FUNC; \
-    /** @brief Expression implementation for OP. @tparam Real The real type used in the active types. @tparam A The expression for the argument of the function.*/ \
-    template<typename Real, class A> \
-    struct OP : public Expression<Real, OP<Real, A> > { \
-      private: \
-        typedef typename TypeTraits<Real>::PassiveReal PassiveReal; \
-        /** @brief The argument of the function. */ \
-        const A& a_; \
-        /** @brief The result of the function. It is always precomputed. */ \
-        Real result_; \
-      public: \
-        /** @brief Stores the argument and precomputes the result of the expression. @param[in] a Argument of the expression.*/ \
-        OP(const Expression<Real, A>& a) : \
-          a_(a.cast()), \
-          result_(FUNC(a.getValue())) {} \
-      \
-      /** @brief Calculates the jacobie of the expression and hands them down to the argument. @details For f(x) it calculates df/dx and passes this value as the multiplier to the argument. @param[inout] gradient A helper value for forward implementations. The value is the gradient of the lhs of the expression. */ \
-      inline void calcGradient(Real& gradient) const { \
-        a_.calcGradient(gradient, DERIVATIVE_FUNC(a_.getValue(), result_)); \
-      } \
-      \
-      /** @brief Calculates the jacobi of the expression and hands them down to the argument. @details For f(x) it calculates multiplier * df/dx and passes this value as the multiplier to the argument. @param[inout] gradient A helper value for forward implementations. The value is the gradient of the lhs of the expression. * @param[in]  multiplier The Jacobi from the expression where this expression was used as an argument. */ \
-      inline void calcGradient(Real& gradient, const Real& multiplier) const { \
-        a_.calcGradient(gradient, DERIVATIVE_FUNC(a_.getValue(), result_)*multiplier); \
-      } \
-      \
-      /** @brief Return the numerical value of the expression. @return The value of the expression. */ \
-      inline const Real& getValue() const { \
-        return result_; \
-      } \
-      \
-      template<typename IndexType, size_t offset, size_t passiveOffset> \
-      static inline Real getValue(const IndexType* indices, const PassiveReal* passiveValues, const Real* primalValues) { \
-        const Real aPrimal = A::template getValue<IndexType, offset, passiveOffset>(indices, passiveValues, primalValues);\
-        \
-        return FUNC(aPrimal); \
-      } \
-      \
-      template<typename IndexType> \
-      static void evalAdjoint(const Real& seed, const IndexType* indices, const PassiveReal* passiveValues, const Real* primalValues, Real* adjointValues) { \
-        evalAdjointOffset<IndexType, 0, 0>(seed, indices, passiveValues, primalValues, adjointValues);\
-      } \
-      \
-      template<typename IndexType, size_t offset, size_t passiveOffset> \
-      static inline void evalAdjointOffset(const Real& seed, const IndexType* indices, const PassiveReal* passiveValues, const Real* primalValues, Real* adjointValues) { \
-        const Real aPrimal = A::template getValue<IndexType, offset, passiveOffset>(indices, passiveValues, primalValues);\
-        const Real resPrimal = FUNC(aPrimal); \
-        \
-        const Real aJac = DERIVATIVE_FUNC(aPrimal, resPrimal) * seed; \
-        A::template evalAdjointOffset<IndexType, offset, passiveOffset>(aJac, indices, passiveValues, primalValues, adjointValues); \
-      } \
-      \
-      inline void pushPassive(const PassiveReal& passive) const { \
-        a_.pushPassive(passive);\
-      } \
-    }; \
-    \
-    /** @brief Overload for FUNC with the CoDiPack expressions. @param[in] a The argument of the operation. @return The implementing expression OP. @tparam Real The real type used in the active types. @tparam A The expression for the first argument of the function. */ \
-    template <typename Real, class A> \
-    inline codi:: OP<Real, A> FUNC(const codi::Expression<Real, A>& a) { \
-      return codi:: OP<Real, A>(a.cast()); \
-    }
-=======
   CODI_OPERATOR_HELPER(UnaryMinus, -)
   #define NAME UnaryMinus
   #define FUNCTION operator -
   #define PRIMAL_FUNCTION primal_UnaryMinus
   #include "unaryExpression.tpp"
->>>>>>> 493d3f85
 
   template<typename Real> inline Real gradSqrt(const Real& a, const Real& result) {
     if(CheckExpressionArguments) {
